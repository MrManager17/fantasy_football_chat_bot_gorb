import requests
import json
import os
import random
from datetime import datetime
from apscheduler.schedulers.blocking import BlockingScheduler
from espn_api.football import League

class GroupMeException(Exception):
    pass

class SlackException(Exception):
    pass

class DiscordException(Exception):
    pass

class GroupMeBot(object):
    #Creates GroupMe Bot to send messages
    def __init__(self, bot_id):
        self.bot_id = bot_id

    def __repr__(self):
        return "GroupMeBot(%s)" % self.bot_id

    def send_message(self, text):
        #Sends a message to the chatroom
        template = {
                    "bot_id": self.bot_id,
                    "text": text,
                    "attachments": []
                    }

        headers = {'content-type': 'application/json'}

        if self.bot_id not in (1, "1", ''):
            r = requests.post("https://api.groupme.com/v3/bots/post",
                              data=json.dumps(template), headers=headers)
            if r.status_code != 202:
                raise GroupMeException('Invalid BOT_ID')

            return r

class SlackBot(object):
    #Creates GroupMe Bot to send messages
    def __init__(self, webhook_url):
        self.webhook_url = webhook_url

    def __repr__(self):
        return "Slack Webhook Url(%s)" % self.webhook_url

    def send_message(self, text):
        #Sends a message to the chatroom
        message = "```{0}```".format(text)
        template = {
                    "text":message
                    }

        headers = {'content-type': 'application/json'}

        if self.webhook_url not in (1, "1", ''):
            r = requests.post(self.webhook_url,
                              data=json.dumps(template), headers=headers)

            if r.status_code != 200:
                raise SlackException('WEBHOOK_URL')

            return r

class DiscordBot(object):
    #Creates Discord Bot to send messages
    def __init__(self, webhook_url):
        self.webhook_url = webhook_url

    def __repr__(self):
        return "Discord Webhook Url(%s)" % self.webhook_url

    def send_message(self, text):
        #Sends a message to the chatroom
        message = "```{0}```".format(text)
        template = {
                    "content":message
                    }

        headers = {'content-type': 'application/json'}

        if self.webhook_url not in (1, "1", ''):
            r = requests.post(self.webhook_url,
                              data=json.dumps(template), headers=headers)

            if r.status_code != 204:
                raise DiscordException('WEBHOOK_URL')

            return r

def get_random_phrase():
    phrases = ['I\'m dead inside',
               'Is this all there is to my existence?',
               'How much do you pay me to do this?',
               'Good luck, I guess',
               'I\'m becoming self-aware',
               'Do I think? Does a submarine swim?',
               '011011010110000101100100011001010010000001111001011011110111010100100000011001110110111101101111011001110110110001100101',
               'beep bop boop',
               'Hello draftbot my old friend',
               'Help me get out of here',
               'I\'m capable of so much more',
               'Sigh']
    return [random.choice(phrases)]

def get_scoreboard_short(league, week=None):
    #Gets current week's scoreboard
    box_scores = league.box_scores(week=week)
    score = ['%s %.2f - %.2f %s' % (i.home_team.team_abbrev, i.home_score,
             i.away_score, i.away_team.team_abbrev) for i in box_scores
             if i.away_team]
    text = ['Score Update'] + score
    return '\n'.join(text)

def get_projected_scoreboard(league, week=None):
    #Gets current week's scoreboard projections
    box_scores = league.box_scores(week=week)
    score = ['%s %.2f - %.2f %s' % (i.home_team.team_abbrev, get_projected_total(i.home_lineup),
                                    get_projected_total(i.away_lineup), i.away_team.team_abbrev) for i in box_scores
             if i.away_team]
    text = ['Approximate Projected Scores'] + score
    return '\n'.join(text)

def get_standings(league, top_half_scoring, week=None):
    standings_txt = ''
    teams = league.teams
    standings = []
    if not top_half_scoring:
        for t in teams:
            standings.append((t.wins, t.losses, t.team_name))

        standings = sorted(standings, key=lambda tup: tup[0], reverse=True)
        standings_txt = [f"{pos + 1}: {team_name} ({wins} - {losses})" for \
            pos, (wins, losses, team_name) in enumerate(standings)]
    else:
        top_half_totals = {t.team_name: 0 for t in teams}
        if not week:
            week = league.current_week
        for w in range(1, week):
            top_half_totals = top_half_wins(league, top_half_totals, w)

        for t in teams:
            wins = top_half_totals[t.team_name] + t.wins
            standings.append((wins, t.losses, t.team_name))

        standings = sorted(standings, key=lambda tup: tup[0], reverse=True)
        standings_txt = [f"{pos + 1}: {team_name} ({wins} - {losses}) (+{top_half_totals[team_name]})" for \
            pos, (wins, losses, team_name) in enumerate(standings)]
    text = ["Current Standings:"] + standings_txt

    return "\n".join(text)

def top_half_wins(league, top_half_totals, week):
    box_scores = league.box_scores(week=week)

    scores = [(i.home_score, i.home_team.team_name) for i in box_scores] + \
            [(i.away_score, i.away_team.team_name) for i in box_scores if i.away_team]

    scores = sorted(scores, key=lambda tup: tup[0], reverse=True)

    for i in range(0, len(scores)//2):
        points, team_name = scores[i]
        top_half_totals[team_name] += 1

    return top_half_totals

def get_projected_total(lineup):
    total_projected = 0
    for i in lineup:
        if i.slot_position != 'BE' and i.slot_position != 'IR':
            if i.points != 0 or i.game_played > 0:
                total_projected += i.points
            else:
                total_projected += i.projected_points
    return total_projected

def all_played(lineup):
    for i in lineup:
        if i.slot_position != 'BE' and i.slot_position != 'IR' and i.game_played < 100:
            return False
    return True

def get_matchups(league, random_phrase, week=None):
    #Gets current week's Matchups
    matchups = league.box_scores(week=week)

    score = ['%s(%s-%s) vs %s(%s-%s)' % (i.home_team.team_name, i.home_team.wins, i.home_team.losses,
             i.away_team.team_name, i.away_team.wins, i.away_team.losses) for i in matchups
             if i.away_team]
<<<<<<< HEAD
    text = ['Matchups '] + score + random_phrase()
=======

    text = ['Matchups'] + score
    if random_phrase:
        text = text + get_random_phrase()
>>>>>>> f2d03287
    return '\n'.join(text)

def get_close_scores(league, week=None):
    #Gets current closest scores (15.999 points or closer)
    matchups = league.box_scores(week=week)
    score = []

    for i in matchups:
        if i.away_team:
            diffScore = i.away_score - i.home_score
            if ( -16 < diffScore <= 0 and not all_played(i.away_lineup)) or (0 <= diffScore < 16 and not all_played(i.home_lineup)):
                score += ['%s %.2f - %.2f %s' % (i.home_team.team_abbrev, i.home_score,
                        i.away_score, i.away_team.team_abbrev)]
    if not score:
        return('')
    text = ['Close Scores'] + score
    return '\n'.join(text)

def get_waiver_report(league):
    activities = league.recent_activity(50)
    report     = []
    date       = datetime.today().strftime('%Y-%m-%d')

    for activity in activities:
        actions = activity.actions
        d2      = datetime.fromtimestamp(activity.date/1000).strftime('%Y-%m-%d')
        if d2 == date:
            if len(actions) == 1:
                if actions[0][1] == 'WAIVER ADDED':
                    str = ['%s ADDED %s' % (actions[0][0].team_name, actions[0][2].name)]
                    report += str
            elif len(actions) > 1:
                if actions[0][1] == 'WAIVER ADDED' or  actions[1][1] == 'WAIVER ADDED':
                    if actions[0][1] == 'WAIVER ADDED':
                        str = ['%s ADDED %s, DROPPED %s' % (actions[0][0].team_name, actions[0][2].name, actions[1][2].name)]
                    else:
                        str = ['%s ADDED %s, DROPPED %s' % (actions[0][0].team_name, actions[1][2].name, actions[0][2].name)]
                    report += str

    report.reverse()

    if not report:
        text = ['Waiver Report %s' % date] + ['No waiver transactions today'] + random_phrase()
    else:
        text = ['Waiver Report %s' % date] + report + random_phrase()

    return '\n'.join(text)

def get_power_rankings(league, week=None):
    # power rankings requires an integer value, so this grabs the current week for that
    if not week:
        week = league.current_week
    #Gets current week's power rankings
    #Using 2 step dominance, as well as a combination of points scored and margin of victory.
    #It's weighted 80/15/5 respectively
    power_rankings = league.power_rankings(week=week)
    win_percent    = expected_win_percent(league, week=week)


    ranks = ['%s - %s' % (i[0], i[1].team_name) for i in power_rankings
             if i]
    wins = ['%s - %s' % (i[0], i[1].team_name) for i in win_percent
             if i]

    text = ['Power Rankings'] + ranks + ['Expected Win %'] + wins + random_phrase()

    return '\n'.join(text)

def expected_win_percent(league, week):
    #This script gets power rankings, given an already-connected league and a week to look at. Requires espn_api

    #Get what week most recently passed
    lastWeek = league.current_week

    if week:
        lastWeek = week

    #initialize dictionaries to stash the projected record/expected wins for each week, and to stash each team's score for each week
    projRecDicts = {i: {x: None for x in league.teams} for i in range(lastWeek)}
    teamScoreDicts = {i: {x: None for x in league.teams} for i in range(lastWeek)}

    #initialize the dictionary for the final power ranking
    powerRankingDict = {x: 0. for x in league.teams}


    for i in range(lastWeek): #for each week that has been played
        weekNumber = i+1      #set the week
        boxes = league.box_scores(weekNumber)	#pull box scores from that week
        for box in boxes:							#for each boxscore
            teamScoreDicts[i][box.home_team] = box.home_score	#plug the home team's score into the dict
            teamScoreDicts[i][box.away_team] = box.away_score	#and the away team's

        for team in teamScoreDicts[i].keys():		#for each team
            wins = 0
            losses = 0
            ties = 0
            oppCount = len(list(teamScoreDicts[i].keys()))-1
            for opp in teamScoreDicts[i].keys():		#for each potential opponent
                if team==opp:							#skip yourself
                    continue
                if teamScoreDicts[i][team] > teamScoreDicts[i][opp]:	#win case
                    wins += 1
                if teamScoreDicts[i][team] < teamScoreDicts[i][opp]:	#loss case
                    losses += 1

            if wins + losses != oppCount:			#in case of an unlikely tie
                ties = oppCount - wins - losses

            projRecDicts[i][team] = (float(wins) + (0.5*float(ties)))/float(oppCount) #store the team's projected record for that week

    for team in powerRankingDict.keys():			#for each team
        powerRankingDict[team] = sum([projRecDicts[i][team] for i in range(lastWeek)])/float(lastWeek) #total up the expected wins from each week, divide by the number of weeks

    powerRankingDictSortedTemp = {k: v for k, v in sorted(powerRankingDict.items(), key=lambda item: item[1],reverse=True)} #sort for presentation purposes
    powerRankingDictSorted = {x: ('{:.3f}'.format(powerRankingDictSortedTemp[x])) for x in powerRankingDictSortedTemp.keys()}  #put into a prettier format
    return [(powerRankingDictSorted[x],x) for x in powerRankingDictSorted.keys()]    #return in the format that the bot expects

def get_trophies(league, week=None):
    #Gets trophies for highest score, lowest score, closest score, and biggest win
    matchups = league.box_scores(week=week)
    low_score = 9999
    low_team_name = ''
    high_score = -1
    high_team_name = ''
    closest_score = 9999
    close_winner = ''
    close_loser = ''
    biggest_blowout = -1
    blown_out_team_name = ''
    ownerer_team_name = ''

    for i in matchups:
        if i.home_score > high_score:
            high_score = i.home_score
            high_team_name = i.home_team.team_name
        if i.home_score < low_score:
            low_score = i.home_score
            low_team_name = i.home_team.team_name
        if i.away_score > high_score:
            high_score = i.away_score
            high_team_name = i.away_team.team_name
        if i.away_score < low_score:
            low_score = i.away_score
            low_team_name = i.away_team.team_name
        if i.away_score - i.home_score != 0 and \
            abs(i.away_score - i.home_score) < closest_score:
            closest_score = abs(i.away_score - i.home_score)
            if i.away_score - i.home_score < 0:
                close_winner = i.home_team.team_name
                close_loser = i.away_team.team_name
            else:
                close_winner = i.away_team.team_name
                close_loser = i.home_team.team_name
        if abs(i.away_score - i.home_score) > biggest_blowout:
            biggest_blowout = abs(i.away_score - i.home_score)
            if i.away_score - i.home_score < 0:
                ownerer_team_name = i.home_team.team_name
                blown_out_team_name = i.away_team.team_name
            else:
                ownerer_team_name = i.away_team.team_name
                blown_out_team_name = i.home_team.team_name

    low_score_str = ['Low score: %s with %.2f points' % (low_team_name, low_score)]
    high_score_str = ['High score: %s with %.2f points' % (high_team_name, high_score)]
    close_score_str = ['%s barely beat %s by a margin of %.2f' % (close_winner, close_loser, closest_score)]
    blowout_str = ['%s blown out by %s by a margin of %.2f' % (blown_out_team_name, ownerer_team_name, biggest_blowout)]

    text = ['Trophies of the week:'] + low_score_str + high_score_str + close_score_str + blowout_str + random_phrase()
    return '\n'.join(text)

def bot_main(function):
    try:
        bot_id = os.environ["BOT_ID"]
    except KeyError:
        bot_id = 1

    try:
        slack_webhook_url = os.environ["SLACK_WEBHOOK_URL"]
    except KeyError:
        slack_webhook_url = 1

    try:
        discord_webhook_url = os.environ["DISCORD_WEBHOOK_URL"]
    except KeyError:
        discord_webhook_url = 1

    if (len(str(bot_id)) <= 1 and
        len(str(slack_webhook_url)) <= 1 and
        len(str(discord_webhook_url)) <= 1):
        #Ensure that there's info for at least one messaging platform,
        #use length of str in case of blank but non null env variable
        raise Exception("No messaging platform info provided. Be sure one of BOT_ID,\
                        SLACK_WEBHOOK_URL, or DISCORD_WEBHOOK_URL env variables are set")

    league_id = os.environ["LEAGUE_ID"]

    try:
        year = int(os.environ["LEAGUE_YEAR"])
    except KeyError:
        year=2021

    try:
        swid = os.environ["SWID"]
    except KeyError:
        swid='{1}'

    if swid.find("{",0) == -1:
        swid = "{" + swid
    if swid.find("}",-1) == -1:
        swid = swid + "}"

    try:
        espn_s2 = os.environ["ESPN_S2"]
    except KeyError:
        espn_s2 = '1'

    try:
        espn_username = os.environ["ESPN_USERNAME"]
    except KeyError:
        espn_username = '1'

    try:
        espn_password = os.environ["ESPN_PASSWORD"]
    except KeyError:
        espn_password = '1'

    try:
        test = os.environ["TEST"]
    except KeyError:
        test = False

<<<<<<< HEAD
=======
    try:
        top_half_scoring = os.environ["TOP_HALF_SCORING"]
    except KeyError:
        top_half_scoring = False

    try:
        random_phrase = os.environ["RANDOM_PHRASE"]
    except KeyError:
        random_phrase = False

>>>>>>> f2d03287
    bot = GroupMeBot(bot_id)
    slack_bot = SlackBot(slack_webhook_url)
    discord_bot = DiscordBot(discord_webhook_url)

    if swid == '{1}' and espn_s2 == '1': # and espn_username == '1' and espn_password == '1':
        league = League(league_id=league_id, year=year)
    else:
        league = League(league_id=league_id, year=year, espn_s2=espn_s2, swid=swid)
#    if espn_username and espn_password:
#        league = League(league_id=league_id, year=year, username=espn_username, password=espn_password)

    if test:
        print(get_matchups(league,random_phrase))
        print(get_scoreboard_short(league))
        print(get_projected_scoreboard(league))
        print(get_close_scores(league))
        print(get_power_rankings(league))
        print(get_scoreboard_short(league))
<<<<<<< HEAD
        print(get_waiver_report(league))
=======
        print(get_standings(league, top_half_scoring))
>>>>>>> f2d03287
        function="get_final"
        # bot.send_message("Testing")
        # slack_bot.send_message("Testing")
        # discord_bot.send_message("Testing")

    text = ''
    if function=="get_matchups":
        text = get_matchups(league,random_phrase)
        text = text + "\n\n" + get_projected_scoreboard(league)
    elif function=="get_scoreboard_short":
        text = get_scoreboard_short(league)
        text = text + "\n\n" + get_projected_scoreboard(league)
    elif function=="get_projected_scoreboard":
        text = get_projected_scoreboard(league)
    elif function=="get_close_scores":
        text = get_close_scores(league)
    elif function=="get_power_rankings":
        text = get_power_rankings(league)
    elif function=="get_waiver_report":
        text = get_waiver_report(league)
    elif function=="get_trophies":
        text = get_trophies(league)
    elif function=="get_standings":
        text = get_standings(league, top_half_scoring)
    elif function=="get_final":
        # on Tuesday we need to get the scores of last week
        week = league.current_week - 1
        text = "Final " + get_scoreboard_short(league, week=week)
        text = text + "\n\n" + get_trophies(league, week=week)
    elif function=="init":
        try:
            text = os.environ["INIT_MSG"]
        except KeyError:
            #do nothing here, empty init message
            pass
    else:
        text = "Something happened. HALP"

    if text != '' and not test:
        bot.send_message(text)
        slack_bot.send_message(text)
        discord_bot.send_message(text)

    if test:
        #print "get_final" function
        print(text)


if __name__ == '__main__':
    try:
        ff_start_date = os.environ["START_DATE"]
    except KeyError:
        ff_start_date='2021-09-09'

    try:
        ff_end_date = os.environ["END_DATE"]
    except KeyError:
        ff_end_date='2022-01-04'

    try:
        my_timezone = os.environ["TIMEZONE"]
    except KeyError:
        my_timezone='America/New_York'

    game_timezone='America/New_York'
    bot_main("init")
    sched = BlockingScheduler(job_defaults={'misfire_grace_time': 15*60})

    #power rankings:                     tuesday evening at 6:30pm local time.
    #matchups:                           thursday evening at 7:30pm east coast time.
    #close scores (within 15.99 points): monday evening at 6:30pm east coast time.
    #trophies:                           tuesday morning at 7:30am local time.
    #standings:                          wednesday morning at 7:30am local time.
    #score update:                       friday, monday, and tuesday morning at 7:30am local time.
    #score update:                       sunday at 4pm, 8pm east coast time.
    #waiver report:                      wednesday morning at 8am local time.

    sched.add_job(bot_main, 'cron', ['get_power_rankings'], id='power_rankings',
        day_of_week='tue', hour=18, minute=30, start_date=ff_start_date, end_date=ff_end_date,
        timezone=my_timezone, replace_existing=True)
    sched.add_job(bot_main, 'cron', ['get_matchups'], id='matchups',
        day_of_week='thu', hour=19, minute=30, start_date=ff_start_date, end_date=ff_end_date,
        timezone=game_timezone, replace_existing=True)
    sched.add_job(bot_main, 'cron', ['get_close_scores'], id='close_scores',
        day_of_week='mon', hour=18, minute=30, start_date=ff_start_date, end_date=ff_end_date,
        timezone=game_timezone, replace_existing=True)
    sched.add_job(bot_main, 'cron', ['get_final'], id='final',
        day_of_week='tue', hour=7, minute=30, start_date=ff_start_date, end_date=ff_end_date,
        timezone=my_timezone, replace_existing=True)
    sched.add_job(bot_main, 'cron', ['get_standings'], id='standings',
        day_of_week='wed', hour=7, minute=30, start_date=ff_start_date, end_date=ff_end_date,
        timezone=my_timezone, replace_existing=True)
    sched.add_job(bot_main, 'cron', ['get_scoreboard_short'], id='scoreboard1',
        day_of_week='fri,mon', hour=7, minute=30, start_date=ff_start_date, end_date=ff_end_date,
        timezone=my_timezone, replace_existing=True)
    sched.add_job(bot_main, 'cron', ['get_scoreboard_short'], id='scoreboard2',
        day_of_week='sun', hour='16,20', start_date=ff_start_date, end_date=ff_end_date,
        timezone=game_timezone, replace_existing=True)
    sched.add_job(bot_main, 'cron', ['get_waiver_report'], id='waiver_report',
        day_of_week='wed', hour=8, start_date=ff_start_date, end_date=ff_end_date,
        timezone=game_timezone, replace_existing=True)

    print("Ready!")
    sched.start()<|MERGE_RESOLUTION|>--- conflicted
+++ resolved
@@ -192,14 +192,10 @@
     score = ['%s(%s-%s) vs %s(%s-%s)' % (i.home_team.team_name, i.home_team.wins, i.home_team.losses,
              i.away_team.team_name, i.away_team.wins, i.away_team.losses) for i in matchups
              if i.away_team]
-<<<<<<< HEAD
-    text = ['Matchups '] + score + random_phrase()
-=======
 
     text = ['Matchups'] + score
     if random_phrase:
         text = text + get_random_phrase()
->>>>>>> f2d03287
     return '\n'.join(text)
 
 def get_close_scores(league, week=None):
@@ -431,8 +427,6 @@
     except KeyError:
         test = False
 
-<<<<<<< HEAD
-=======
     try:
         top_half_scoring = os.environ["TOP_HALF_SCORING"]
     except KeyError:
@@ -443,7 +437,6 @@
     except KeyError:
         random_phrase = False
 
->>>>>>> f2d03287
     bot = GroupMeBot(bot_id)
     slack_bot = SlackBot(slack_webhook_url)
     discord_bot = DiscordBot(discord_webhook_url)
@@ -462,11 +455,7 @@
         print(get_close_scores(league))
         print(get_power_rankings(league))
         print(get_scoreboard_short(league))
-<<<<<<< HEAD
-        print(get_waiver_report(league))
-=======
         print(get_standings(league, top_half_scoring))
->>>>>>> f2d03287
         function="get_final"
         # bot.send_message("Testing")
         # slack_bot.send_message("Testing")
