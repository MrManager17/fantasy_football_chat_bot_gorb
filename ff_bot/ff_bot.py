--- conflicted
+++ resolved
@@ -143,18 +143,9 @@
     teams = league.teams
     standings = []
     if not top_half_scoring:
-<<<<<<< HEAD
-        for t in teams:
-            standings.append((t.wins, t.losses, t.team_name, emotes[t.team_id]))
-
-        standings = sorted(standings, key=lambda tup: tup[0], reverse=True)
-        standings_txt = [f"{pos + 1}: {emote} {team_name} ({wins} - {losses})" for \
-            pos, (wins, losses, team_name, emote) in enumerate(standings)]
-=======
         standings = league.standings()
         standings_txt = [f"{pos + 1}: {team.team_name} ({team.wins} - {team.losses})" for \
             pos, team in enumerate(standings)]
->>>>>>> 9616346c
     else:
         top_half_totals = {t.team_name: 0 for t in teams}
         if not week:
@@ -216,7 +207,7 @@
 
     text = ['Heads Up Report: '] + headsup
     if randomPhrase == True:
-        text += random_phrase()
+        text += get_random_phrase()
 
     return '\n'.join(text)
 
@@ -233,7 +224,7 @@
 
     text = ['Inactive Player Report: '] + inactives
     if randomPhrase == True:
-        text += random_phrase()
+        text += get_random_phrase()
 
     return '\n'.join(text)
 
@@ -298,7 +289,7 @@
 
     text = ['Matchups: '] + scores + [' ']
     if randomPhrase == True:
-        text += random_phrase()
+        text += get_random_phrase()
 
     return '\n'.join(text)
 
@@ -348,7 +339,7 @@
 
     text = ['Waiver Report %s: ' % date] + report + [' ']
     if randomPhrase == True:
-        text += random_phrase()
+        text += get_random_phrase()
 
     return '\n'.join(text)
 
@@ -515,7 +506,7 @@
 
     text = ['Trophies of the week: '] + low_score_str + high_score_str + close_score_str + blowout_str + [' ']
     if randomPhrase == True:
-        text += random_phrase()
+        text += get_random_phrase()
 
     return '\n'.join(text)
 
@@ -524,7 +515,7 @@
     for t in league.teams:
         message += ['%s %s %s' % (t.team_name, users[t.team_id], emotes[t.team_id])]
 
-    text = ['Users: '] + message + [' '] + random_phrase()
+    text = ['Users: '] + message + [' '] + get_random_phrase()
     return '\n'.join(text)
 
 def str_to_bool(check):
@@ -596,15 +587,10 @@
     except KeyError:
         top_half_scoring = False
 
-    global randomPhrase
-    try:
-<<<<<<< HEAD
-        randomPhrase = True if os.environ["RANDOM_PHRASE"] == '1' else False
-=======
+    try:
         random_phrase = str_to_bool(os.environ["RANDOM_PHRASE"])
->>>>>>> 9616346c
-    except KeyError:
-        randomPhrase = False
+    except KeyError:
+        random_phrase = False
 
     bot = GroupMeBot(bot_id)
     slack_bot = SlackBot(slack_webhook_url)
@@ -675,7 +661,7 @@
         text += get_power_rankings(league) + '\n\n'
         text += get_expected_win(league)
         if randomPhrase == True:
-            text += '\n' + random_phrase()[0]
+            text += '\n' + get_random_phrase()[0]
     elif function=="get_final":
         # on Tuesday we need to get the scores of last week
         week = league.current_week - 1
