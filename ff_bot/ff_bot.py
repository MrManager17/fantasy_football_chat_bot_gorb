import requests
import json
import os
import random
<<<<<<< HEAD
from datetime import datetime
from apscheduler.schedulers.blocking import BlockingScheduler
from espn_api.football import League

class DiscordException(Exception):
    pass

=======
from datetime import date
from apscheduler.schedulers.blocking import BlockingScheduler
from espn_api.football import League


class GroupMeException(Exception):
    pass


class SlackException(Exception):
    pass


class DiscordException(Exception):
    pass


class GroupMeBot(object):
    # Creates GroupMe Bot to send messages
    def __init__(self, bot_id):
        self.bot_id = bot_id

    def __repr__(self):
        return "GroupMeBot(%s)" % self.bot_id

    def send_message(self, text):
        # Sends a message to the chatroom
        template = {
            "bot_id": self.bot_id,
            "text": text, #limit 1000 chars
            "attachments": []
        }

        headers = {'content-type': 'application/json'}

        if self.bot_id not in (1, "1", ''):
            r = requests.post("https://api.groupme.com/v3/bots/post",
                              data=json.dumps(template), headers=headers)
            if r.status_code != 202:
                raise GroupMeException(r.content)

            return r


class SlackBot(object):
    # Creates GroupMe Bot to send messages
    def __init__(self, webhook_url):
        self.webhook_url = webhook_url

    def __repr__(self):
        return "Slack Webhook Url(%s)" % self.webhook_url

    def send_message(self, text):
        # Sends a message to the chatroom
        message = "```{0}```".format(text)
        template = {
            "text": message #limit 40000
        }

        headers = {'content-type': 'application/json'}

        if self.webhook_url not in (1, "1", ''):
            r = requests.post(self.webhook_url,
                              data=json.dumps(template), headers=headers)

            if r.status_code != 200:
                raise SlackException(r.content)

            return r


>>>>>>> 0c483b12
class DiscordBot(object):
    # Creates Discord Bot to send messages
    def __init__(self, webhook_url):
        self.webhook_url = webhook_url

    def __repr__(self):
        return "Discord Webhook Url(%s)" % self.webhook_url

    def send_message(self, text):
<<<<<<< HEAD
        #Sends a message to the chatroom
        message = ">>> {0} ".format(text)
        template = {
                    "content":message #limit 3000 chars
                    }
=======
        # Sends a message to the chatroom
        message = "```{0}```".format(text)
        template = {
            "content": message #limit 3000 chars
        }
>>>>>>> 0c483b12

        headers = {'content-type': 'application/json'}

        if self.webhook_url not in (1, "1", ''):
            r = requests.post(self.webhook_url,
                              data=json.dumps(template), headers=headers)

            if r.status_code != 204:
                raise DiscordException(r.content)

            return r

<<<<<<< HEAD
emotes = ['']
users = ['']
random_phrase = False
=======
>>>>>>> 0c483b12

def get_random_phrase():
    phrases = ['I\'m dead inside',
               'Is this all there is to my existence?',
               'How much do you pay me to do this?',
               'Good luck, I guess',
               'I\'m becoming self-aware',
               'Do I think? Does a submarine swim?',
               '011011010110000101100100011001010010000001111001011011110111010100100000011001110110111101101111011001110110110001100101',
               'beep bop boop',
               'Hello draftbot my old friend',
               'Help me get out of here',
               'I\'m capable of so much more',
               'Sigh']
    return ['`' + random.choice(phrases) + '`']


def get_scoreboard_short(league, week=None):
    # Gets current week's scoreboard
    box_scores = league.box_scores(week=week)
<<<<<<< HEAD
    scores = []
    for i in box_scores:
        if i.away_team:
            home_score = '%.2f' % (i.home_score)
            away_score = '%.2f' % (i.away_score)
            score = '%s `%s %s - %s %s` %s' % (emotes[i.home_team.team_id], i.home_team.team_abbrev.rjust(4), home_score.rjust(6),
                        away_score.ljust(6), i.away_team.team_abbrev.ljust(4), emotes[i.away_team.team_id])
            scores += [score.strip()]

    if week == league.current_week - 1:
        text = ['__**Final Score Update:**__ ']
    else:
        text = ['__**Score Update:**__ ']
    text += scores
=======
    score = ['%s %.2f - %.2f %s' % (i.home_team.team_abbrev, i.home_score,
                                    i.away_score, i.away_team.team_abbrev) for i in box_scores
             if i.away_team]
    text = ['Score Update'] + score
>>>>>>> 0c483b12
    return '\n'.join(text)


def get_projected_scoreboard(league, week=None):
    # Gets current week's scoreboard projections
    box_scores = league.box_scores(week=week)
    scores = []
    for i in box_scores:
        if i.away_team:
            home_score = '%.2f' % (get_projected_total(i.home_lineup))
            away_score = '%.2f' % (get_projected_total(i.away_lineup))
            score = '%s `%s %s - %s %s` %s' % (emotes[i.home_team.team_id], i.home_team.team_abbrev.rjust(4), home_score.rjust(6),
                        away_score.ljust(6), i.away_team.team_abbrev.ljust(4), emotes[i.away_team.team_id])
            scores += [score.strip()]

    text = ['__**Approximate Projected Scores:**__ '] + scores
    return '\n'.join(text)


def get_standings(league, top_half_scoring, week=None):
    standings_txt = ''
    teams = league.teams
    standings = []
    if not top_half_scoring:
        standings = league.standings()
<<<<<<< HEAD
        standings_txt = [f"{pos + 1}: {emotes[team.team_id]} {team.team_name} ({team.wins}-{team.losses})" for \
            pos, team in enumerate(standings)]
=======
        standings_txt = [f"{pos + 1}: {team.team_name} ({team.wins}-{team.losses})" for
                         pos, team in enumerate(standings)]
>>>>>>> 0c483b12
    else:
        top_half_totals = {t.team_name: 0 for t in teams}
        if not week:
            week = league.current_week
        for w in range(1, week):
            top_half_totals = top_half_wins(league, top_half_totals, w)

        for t in teams:
            wins = top_half_totals[t.team_name] + t.wins
            standings.append((wins, t.losses, t.team_name, emotes[t.team_id]))

        standings = sorted(standings, key=lambda tup: tup[0], reverse=True)
<<<<<<< HEAD
        standings_txt = [f"{pos + 1}: {emote} {team_name} ({wins}-{losses}) (+{top_half_totals[team_name]})" for \
            pos, (wins, losses, team_name, emote) in enumerate(standings)]
=======
        standings_txt = [f"{pos + 1}: {team_name} ({wins}-{losses}) (+{top_half_totals[team_name]})" for
                         pos, (wins, losses, team_name) in enumerate(standings)]
    text = ["Current Standings:"] + standings_txt
>>>>>>> 0c483b12

    text = ['__**Current Standings:**__ '] + standings_txt
    return "\n".join(text)


def top_half_wins(league, top_half_totals, week):
    box_scores = league.box_scores(week=week)

    scores = [(i.home_score, i.home_team.team_name) for i in box_scores] + \
        [(i.away_score, i.away_team.team_name) for i in box_scores if i.away_team]

    scores = sorted(scores, key=lambda tup: tup[0], reverse=True)

    for i in range(0, len(scores)//2):
        points, team_name = scores[i]
        top_half_totals[team_name] += 1

    return top_half_totals


def get_projected_total(lineup):
    total_projected = 0
    for i in lineup:
        if i.slot_position != 'BE' and i.slot_position != 'IR':
            if i.points != 0 or i.game_played > 0:
                total_projected += i.points
            else:
                total_projected += i.projected_points
    return total_projected

<<<<<<< HEAD
def get_projected_final(lineup):
    final_projected = 0
    for i in lineup:
        if i.slot_position != 'BE' and i.slot_position != 'IR':
            final_projected += i.projected_points
    return final_projected
=======
>>>>>>> 0c483b12

def all_played(lineup):
    for i in lineup:
        if i.slot_position != 'BE' and i.slot_position != 'IR' and i.game_played < 100:
            return False
    return True

<<<<<<< HEAD
def get_heads_up(league, week=None):
    box_scores = league.box_scores(week=week)
    headsup = []

    for i in box_scores:
        headsup += scan_roster(i.home_lineup, i.home_team)
        headsup += scan_roster(i.away_lineup, i.away_team)

    if not headsup:
        return ('')

    text = ['__**Heads Up Report:**__ '] + headsup
    if random_phrase == True:
        text += get_random_phrase()

    return '\n'.join(text)

def get_inactives(league, week=None):
    box_scores = league.box_scores(week=week)
    inactives = []

    for i in box_scores:
        inactives += scan_inactives(i.home_lineup, i.home_team)
        inactives += scan_inactives(i.away_lineup, i.away_team)

    if not inactives:
        return ('')

    text = ['__**Inactive Player Report:**__ '] + inactives
    if random_phrase == True:
        text += get_random_phrase()

    return '\n'.join(text)
=======

def get_monitor(league):
    box_scores = league.box_scores()
    monitor = []
    text = ''
    for i in box_scores:
        monitor += scan_roster(i.home_lineup, i.home_team)
        monitor += scan_roster(i.away_lineup, i.away_team)

    if monitor:
        text = ['Starting Players to Monitor: '] + monitor
    else:
        text = ['No Players to Monitor this week. Good Luck!']
    return '\n'.join(text)

>>>>>>> 0c483b12

def scan_roster(lineup, team):
    count = 0
    players = []
    for i in lineup:
<<<<<<< HEAD
        if i.slot_position != 'BE' and i.slot_position != 'IR':
            if i.injuryStatus != 'ACTIVE' and i.injuryStatus != 'NORMAL' or i.projected_points <= 4:
                count += 1
                player = (i.position + ' ' if i.position != 'D/ST' else '') + i.name + ' - '
                if i.pro_opponent == 'None':
                    player += '**BYE**'
                elif i.projected_points <= 4:
                    player += '**' + str(i.projected_points) + ' pts**'
                else:
                    player += '**' + i.injuryStatus.title().replace('_', ' ') + '**'
                players += [player]
=======
        if i.slot_position != 'BE' and i.slot_position != 'IR' and \
            i.injuryStatus != 'ACTIVE' and i.injuryStatus != 'NORMAL' \
                and i.game_played == 0:

            count += 1
            player = i.position + ' ' + i.name + ' - ' + i.injuryStatus.title().replace('_', ' ')
            players += [player]
>>>>>>> 0c483b12

    list = ""
    report = ""

    for p in players:
        list += p + "\n"

    if count > 0:
<<<<<<< HEAD
        s = '%s **%s** - **%d**: \n%s \n' % (emotes[team.team_id], team.team_name, count, list[:-1])
        report =  [s.lstrip()]

    return report

=======
        s = '%s: \n%s \n' % (team.team_name, list[:-1])
        report = [s.lstrip()]

    return report


>>>>>>> 0c483b12
def scan_inactives(lineup, team):
    count = 0
    players = []
    for i in lineup:
<<<<<<< HEAD
        if i.slot_position != 'BE' and i.slot_position != 'IR':
            if i.pro_opponent == 'None':
                count +=1
                players += ['%s %s - **BYE**' % (i.position, i.name)]
            elif i.game_played == 0 and (i.injuryStatus == 'OUT' or i.injuryStatus == 'DOUBTFUL' or i.projected_points <= 0):
                count +=1
                players += ['%s %s - **%s**, %d pts' % (i.position, i.name, i.injuryStatus.title().replace('_', ' '), i.projected_points)]
=======
        if (i.slot_position != 'BE' and i.slot_position != 'IR') \
            and (i.injuryStatus == 'OUT' or i.injuryStatus == 'DOUBTFUL' or i.projected_points <= 0) \
                and i.game_played == 0:
                    count += 1
                    players += ['%s %s - %s, %d pts' %
                                (i.position, i.name, i.injuryStatus.title().replace('_', ' '), i.projected_points)]
>>>>>>> 0c483b12

    inactive_list = ""
    inactives = ""
    for p in players:
        inactive_list += p + "\n"
    if count > 0:
<<<<<<< HEAD
        if users[team.team_id] != '':
            inactives = ['%s **%s** - **%d**: \n%s \n' % (users[team.team_id], team.team_name, count, inactive_list[:-1])]
        else:
            s = '**%s** - **%d**: \n%s \n' % (team.team_name, count, inactive_list[:-1])
            inactives = [s.lstrip()]

    return inactives

def get_matchups(league, week=None):
    #Gets current week's Matchups
=======
        s = '%s likely inactive starting player(s): \n%s \n' % (team.team_name, inactive_list[:-1])
        inactives = [s.lstrip()]

    return inactives


def get_matchups(league, random_phrase, week=None):
    # Gets current week's Matchups
>>>>>>> 0c483b12
    matchups = league.box_scores(week=week)
    scores = []
    for i in matchups:
        if i.away_team:
            home_team = '%s **%s** (%s-%s)' % (emotes[i.home_team.team_id], i.home_team.team_name, i.home_team.wins, i.home_team.losses)
            away_team = '%s **%s** (%s-%s)' % (emotes[i.away_team.team_id], i.away_team.team_name, i.away_team.wins, i.away_team.losses)
            scores += [home_team.lstrip() + ' vs ' + away_team.lstrip()]

<<<<<<< HEAD
    text = ['__**Matchups:**__ '] + scores + [' ']
    if random_phrase == True:
        text += get_random_phrase()
=======
    score = ['%s(%s-%s) vs %s(%s-%s)' % (i.home_team.team_name, i.home_team.wins, i.home_team.losses,
                                         i.away_team.team_name, i.away_team.wins, i.away_team.losses) for i in matchups
             if i.away_team]
>>>>>>> 0c483b12

    return '\n'.join(text)


def get_close_scores(league, week=None):
    # Gets current closest scores (15.999 points or closer)
    matchups = league.box_scores(week=week)
    scores = []

    for i in matchups:
        if i.away_team:
<<<<<<< HEAD
            home_score = get_projected_total(i.home_lineup)
            away_score = get_projected_total(i.away_lineup)
            diffScore = away_score - home_score
            if ( -16 < diffScore <= 0 and not all_played(i.away_lineup)) or (0 <= diffScore < 16 and not all_played(i.home_lineup)):
                home_score = '%.2f' % (home_score)
                away_score = '%.2f' % (away_score)
                score = '%s `%s %s - %s %s` %s' % (emotes[i.home_team.team_id], i.home_team.team_abbrev.rjust(4), home_score.rjust(6),
                            away_score.ljust(6), i.away_team.team_abbrev.ljust(4), emotes[i.away_team.team_id])

                scores += [score.strip()]

    if not scores:
=======
            diffScore = i.away_score - i.home_score
            if (-16 < diffScore <= 0 and not all_played(i.away_lineup)) or (0 <= diffScore < 16 and not all_played(i.home_lineup)):
                score += ['%s %.2f - %.2f %s' % (i.home_team.team_abbrev, i.home_score,
                                                 i.away_score, i.away_team.team_abbrev)]
    if not score:
>>>>>>> 0c483b12
        return('')
    text = ['__**Close Projected Scores:**__ '] + scores
    return '\n'.join(text)

def get_waiver_report(league, faab):
    try:
        if os.environ["SWID"] and os.environ["ESPN_S2"]:
            activities = league.recent_activity(50)
            report     = []
            today      = datetime.today().strftime('%Y-%m-%d')

            for activity in activities:
                actions = activity.actions
                d2      = datetime.fromtimestamp(activity.date/1000).strftime('%Y-%m-%d')
                if d2 == today:
                    if len(actions) == 1 and actions[0][1] == 'WAIVER ADDED':
                        if faab:
                            s = '%s **%s** \nADDED%s %s ($%s)\n' % (emotes[actions[0][0].team_id], actions[0][0].team_name, ' '+actions[0][2].position if actions[0][2].position != 'D/ST' else '', actions[0][2].name, actions[0][3])
                        else:
                            s = '%s **%s** \nADDED%s %s\n' % (emotes[actions[0][0].team_id], actions[0][0].team_name, ' '+actions[0][2].position if actions[0][2].position != 'D/ST' else '', actions[0][2].name)
                        report += [s.lstrip()]
                    elif len(actions) > 1:
                        if actions[0][1] == 'WAIVER ADDED' or  actions[1][1] == 'WAIVER ADDED':
                            if actions[0][1] == 'WAIVER ADDED':
                                if faab:
                                    s = '%s **%s** \nADDED%s %s ($%s)\nDROPPED %s %s\n' % (emotes[actions[0][0].team_id], actions[0][0].team_name, ' '+actions[0][2].position if actions[0][2].position != 'D/ST' else '', actions[0][2].name, actions[0][3], ' '+actions[1][2].position if actions[1][2].position != 'D/ST' else '', actions[1][2].name)
                                else:
                                    s = '%s **%s** \nADDED%s %s, \nDROPPED%s %s\n' % (emotes[actions[0][0].team_id], actions[0][0].team_name, ' '+actions[0][2].position if actions[0][2].position != 'D/ST' else '', actions[0][2].name, ' '+actions[1][2].position if actions[1][2].position != 'D/ST' else '', actions[1][2].name)
                            else:
                                if faab:
                                    s = '%s **%s** \nADDED%s %s ($%s)\nDROPPED %s %s\n' % (emotes[actions[0][0].team_id], actions[0][0].team_name, ' '+actions[1][2].position if actions[1][2].position != 'D/ST' else '', actions[1][2].name, actions[1][3], ' '+actions[0][2].position if actions[0][2].position != 'D/ST' else '', actions[0][2].name)
                                else:
                                    s = '%s **%s** \nADDED%s %s, \nDROPPED%s %s\n' % (emotes[actions[0][0].team_id], actions[0][0].team_name, ' '+actions[1][2].position if actions[1][2].position != 'D/ST' else '', actions[1][2].name, ' '+actions[0][2].position if actions[0][2].position != 'D/ST' else '', actions[0][2].name)
                            report += [s.lstrip()]

            report.reverse()

            if not report:
                return ('')

            text = ['__**Waiver Report %s:**__ ' % today] + report + [' ']
            if random_phrase == True:
                text += get_random_phrase()

            return '\n'.join(text)
    except KeyError:
        return ('')

def combined_power_rankings(league, week=None):
    if not week:
        week = league.current_week

    pr = league.power_rankings(week=week)
    sr = sim_record_percent(league, week=week)
    sr_sorted = sim_record_percent(league, week=week)

    combRankingDict = {x: 0. for x in league.teams}

    pos = 0
    for i in pr:
        for j in sr:
            if i[1].team_id == j[1].team_id:
                sr_sorted[pos] = j
        pos+=1

    ranks = []
    pos = 1

    for i in pr:
        if i:
            if emotes[i[1].team_id] != '':
                ranks += ['%s: %s %s (%s - %.1f - %s)' % (pos, emotes[i[1].team_id], i[1].team_name, i[0], i[1].playoff_pct, sr_sorted[pos-1][0])]
            else:
                ranks += ['%s: %s (%s - %.1f - %s)' % (pos, i[1].team_name, i[0], i[1].playoff_pct, sr_sorted[pos-1][0])]
        pos += 1

    text = ['__**Power Rankings:**__ (PR points - Playoff % - Simulated Record)'] + ranks
    if random_phrase == True:
        text += [' '] + get_random_phrase()

    return '\n'.join(text)


def get_waiver_report(league, faab):
    activities = league.recent_activity(50)
    report = []
    today = date.today().strftime('%Y-%m-%d')
    text = ''

    for activity in activities:
        actions = activity.actions
        d2 = date.fromtimestamp(activity.date/1000).strftime('%Y-%m-%d')
        if d2 == today:  # only get waiver activites from today
            if len(actions) == 1 and actions[0][1] == 'WAIVER ADDED':  # player added, but not dropped
                if faab:
                    s = '%s \nADDED %s %s ($%s)\n' % (actions[0][0].team_name,
                                                      actions[0][2].position, actions[0][2].name, actions[0][3])
                else:
                    s = '%s \nADDED %s %s\n' % (actions[0][0].team_name, actions[0][2].position, actions[0][2].name)
                report += [s.lstrip()]
            elif len(actions) > 1:
                if actions[0][1] == 'WAIVER ADDED' or actions[1][1] == 'WAIVER ADDED':
                    if actions[0][1] == 'WAIVER ADDED':
                        if faab:
                            s = '%s \nADDED %s %s ($%s)\nDROPPED %s %s\n' % (
                                actions[0][0].team_name, actions[0][2].position, actions[0][2].name, actions[0][3], actions[1][2].position, actions[1][2].name)
                        else:
                            s = '%s \nADDED %s %s\nDROPPED %s %s\n' % (
                                actions[0][0].team_name, actions[0][2].position, actions[0][2].name, actions[1][2].position, actions[1][2].name)
                    else:
                        if faab:
                            s = '%s \nADDED %s %s ($%s)\nDROPPED %s %s\n' % (
                                actions[0][0].team_name, actions[1][2].position, actions[1][2].name, actions[1][3], actions[0][2].position, actions[0][2].name)
                        else:
                            s = '%s \nADDED %s %s\nDROPPED %s %s\n' % (
                                actions[0][0].team_name, actions[1][2].position, actions[1][2].name, actions[0][2].position, actions[0][2].name)
                    report += [s.lstrip()]

    report.reverse()

    if not report:
        report += ['No waiver transactions']
    else:
        text = ['Waiver Report %s: ' % today] + report

    return '\n'.join(text)


def get_power_rankings(league, week=None):
    # power rankings requires an integer value, so this grabs the current week for that
    if not week:
        week = league.current_week
    # Gets current week's power rankings
    # Using 2 step dominance, as well as a combination of points scored and margin of victory.
    # It's weighted 80/15/5 respectively
    power_rankings = league.power_rankings(week=week)
    ranks = []

    for i in power_rankings:
        if i:
            if emotes[i[1].team_id] != '':
                ranks += ['%s - %s %s' % (i[0], emotes[i[1].team_id], i[1].team_name)]
            else:
                ranks += ['%s - %s' % (i[0], i[1].team_name)]

    text = ['__**Power Rankings:**__ '] + ranks

    return '\n'.join(text)

def get_sim_record(league, week=None):
    if not week:
        week = league.current_week

    win_percent = sim_record_percent(league, week=week)
    wins = []

    for i in win_percent:
        if i:
            if emotes[i[1].team_id] != '':
                wins += ['%s - %s %s' % (i[0], emotes[i[1].team_id], i[1].team_name)]
            else:
                wins += ['%s - %s' % (i[0], i[1].team_name)]

    text = ['__**Simulated Record:**__ '] + wins
    if random_phrase == True:
        text += [' '] + get_random_phrase()

<<<<<<< HEAD
    return '\n'.join(text)

def sim_record_percent(league, week):
    #This script gets power rankings, given an already-connected league and a week to look at. Requires espn_api
    #Get what week most recently passed
    lastWeek = league.current_week

    if week:
        lastWeek = week

    #initialize dictionaries to stash the projected record/expected wins for each week, and to stash each team's score for each week
    projRecDicts = {i: {x: None for x in league.teams} for i in range(lastWeek)}
    teamScoreDicts = {i: {x: None for x in league.teams} for i in range(lastWeek)}

    #initialize the dictionary for the final power ranking
    powerRankingDict = {x: 0. for x in league.teams}

    for i in range(lastWeek): #for each week that has been played
        weekNumber = i+1      #set the week
        boxes = league.box_scores(weekNumber)	#pull box scores from that week
        for box in boxes:							#for each boxscore
            teamScoreDicts[i][box.home_team] = box.home_score	#plug the home team's score into the dict
            teamScoreDicts[i][box.away_team] = box.away_score	#and the away team's

        for team in teamScoreDicts[i].keys():		#for each team
            wins = 0
            losses = 0
            ties = 0
            oppCount = len(list(teamScoreDicts[i].keys()))-1
            for opp in teamScoreDicts[i].keys():		#for each potential opponent
                if team==opp:							#skip yourself
                    continue
                if teamScoreDicts[i][team] > teamScoreDicts[i][opp]:	#win case
                    wins += 1
                if teamScoreDicts[i][team] < teamScoreDicts[i][opp]:	#loss case
                    losses += 1

            if wins + losses != oppCount:			#in case of an unlikely tie
                ties = oppCount - wins - losses

            projRecDicts[i][team] = (float(wins) + (0.5*float(ties)))/float(oppCount) #store the team's projected record for that week

    for team in powerRankingDict.keys():			#for each team
        powerRankingDict[team] = sum([projRecDicts[i][team] for i in range(lastWeek)])/float(lastWeek) #total up the expected wins from each week, divide by the number of weeks

    powerRankingDictSortedTemp = {k: v for k, v in sorted(powerRankingDict.items(), key=lambda item: item[1],reverse=True)} #sort for presentation purposes
    powerRankingDictSorted = {x: ('{:.3f}'.format(powerRankingDictSortedTemp[x])) for x in powerRankingDictSortedTemp.keys()}  #put into a prettier format
    return [(powerRankingDictSorted[x],x) for x in powerRankingDictSorted.keys()]    #return in the format that the bot expects

def get_trophies(league, extra_trophies, week=None):
    #Gets trophies for highest score, lowest score, overachiever, underachiever, week MVP & LVP, closest score, and biggest win
=======
    score = ['%s (%.1f) - %s' % (i[0], i[1].playoff_pct, i[1].team_name) for i in power_rankings
            if i]
    text = ['Power Rankings (Playoff %)'] + score
    return '\n'.join(text)

def get_trophies(league, week=None):
    # Gets trophies for highest score, lowest score, closest score, and biggest win
>>>>>>> 0c483b12
    matchups = league.box_scores(week=week)

    low_score = 9999
    low_team_name = ''
    low_team_emote = ''

    high_score = -1
    high_team_name = ''
    high_team_emote = ''

    closest_score = 9999
    close_winner = ''
    close_winner_emote = ''
    close_loser = ''
    close_loser_emote = ''

    biggest_blowout = -1
    blown_out_team_name = ''
    blown_out_emote = ''
    ownerer_team_name = ''
    ownerer_emote = ''

    over_diff = -1000
    over_team = ''
    over_emote = ''

    under_diff = 999
    under_team = ''
    uner_emote = ''

    mvp_score_diff = -100
    mvp_proj = -100
    mvp_score = ''
    mvp = ''
    mvp_team = -1
    mvp_emote = ''

    lvp_score_diff = 999
    lvp_proj = 999
    lvp_score = ''
    lvp = ''
    lvp_team = -1
    lvp_emote = ''

    for i in matchups:
        if i.home_score > high_score:
            high_score = i.home_score
            high_team_name = i.home_team.team_name
            high_team_emote = emotes[i.home_team.team_id]
        if i.home_score < low_score:
            low_score = i.home_score
            low_team_name = i.home_team.team_name
            low_team_emote = emotes[i.home_team.team_id]
        if i.away_score > high_score:
            high_score = i.away_score
            high_team_name = i.away_team.team_name
            high_team_emote = emotes[i.away_team.team_id]
        if i.away_score < low_score:
            low_score = i.away_score
            low_team_name = i.away_team.team_name
            low_team_emote = emotes[i.away_team.team_id]

        if i.away_score - i.home_score != 0 and \
                abs(i.away_score - i.home_score) < closest_score:
            closest_score = abs(i.away_score - i.home_score)
            if i.away_score - i.home_score < 0:
                close_winner = i.home_team.team_name
                close_winner_emote = emotes[i.home_team.team_id]
                close_loser = i.away_team.team_name
                close_loser_emote = emotes[i.away_team.team_id]
            else:
                close_winner = i.away_team.team_name
                close_winner_emote = emotes[i.away_team.team_id]
                close_loser = i.home_team.team_name
                close_loser_emote = emotes[i.home_team.team_id]

        if abs(i.away_score - i.home_score) > biggest_blowout:
            biggest_blowout = abs(i.away_score - i.home_score)
            if i.away_score - i.home_score < 0:
                ownerer_team_name = i.home_team.team_name
                ownerer_emote = emotes[i.home_team.team_id]
                blown_out_team_name = i.away_team.team_name
                blown_out_emote = emotes[i.away_team.team_id]
            else:
                ownerer_team_name = i.away_team.team_name
                ownerer_emote = emotes[i.away_team.team_id]
                blown_out_team_name = i.home_team.team_name
                blown_out_emote = emotes[i.home_team.team_id]

        if (i.home_score - get_projected_final(i.home_lineup)) > over_diff:
            over_diff = i.home_score - get_projected_final(i.home_lineup)
            over_team = i.home_team.team_name
            over_emote = emotes[i.home_team.team_id]
        elif (i.home_score - get_projected_final(i.home_lineup)) < under_diff:
            under_diff = i.home_score - get_projected_final(i.home_lineup)
            under_team = i.home_team.team_name
            under_emote = emotes[i.home_team.team_id]

        if (i.away_score - get_projected_final(i.away_lineup)) > over_diff:
            over_diff = i.away_score - get_projected_final(i.away_lineup)
            over_team = i.away_team.team_name
            over_emote = emotes[i.away_team.team_id]
        elif (i.away_score - get_projected_final(i.away_lineup)) < under_diff:
            under_diff = i.away_score - get_projected_final(i.away_lineup)
            under_team = i.away_team.team_name
            under_emote = emotes[i.away_team.team_id]

        for p in i.home_lineup:
            if p.slot_position != 'BE' and p.slot_position != 'IR' and p.position != 'D/ST' and p.projected_points > 0:
                score_diff = (p.points - p.projected_points)/p.projected_points
                proj_diff = p.points - p.projected_points
                if (score_diff > mvp_score_diff) or (score_diff == mvp_score_diff and proj_diff > mvp_proj):
                    mvp_score_diff = score_diff
                    mvp_proj = proj_diff
                    mvp_score = '%.2f points (%.2f proj, %.2f diff ratio)' % (p.points, p.projected_points, score_diff)
                    mvp = p.position + ' ' + p.name
                    mvp_team = i.home_team.team_abbrev
                    mvp_emote = emotes[i.home_team.team_id]
                elif (score_diff < lvp_score_diff) or (score_diff == lvp_score_diff and proj_diff < lvp_proj):
                    lvp_score_diff = score_diff
                    lvp_proj = proj_diff
                    lvp_score = '%.2f points (%.2f proj, %.2f diff ratio)' % (p.points, p.projected_points, score_diff)
                    lvp = p.position + ' ' + p.name
                    lvp_team = i.home_team.team_abbrev
                    lvp_emote = emotes[i.home_team.team_id]
        for p in i.away_lineup:
            if p.slot_position != 'BE' and p.slot_position != 'IR' and p.position != 'D/ST' and p.projected_points > 0:
                score_diff = (p.points - p.projected_points)/p.projected_points
                proj_diff = p.points - p.projected_points
                if (score_diff > mvp_score_diff) or (score_diff == mvp_score_diff and proj_diff > mvp_proj):
                    mvp_score_diff = score_diff
                    mvp_proj = proj_diff
                    mvp_score = '%.2f points (%.2f proj, %.2f diff ratio)' % (p.points, p.projected_points, score_diff)
                    mvp = p.position + ' ' + p.name
                    mvp_team = i.away_team.team_abbrev
                    mvp_emote = emotes[i.away_team.team_id]
                elif (score_diff < lvp_score_diff) or (score_diff == lvp_score_diff and proj_diff < lvp_proj):
                    lvp_score_diff = score_diff
                    lvp_proj = proj_diff
                    lvp_score = '%.2f points (%.2f proj, %.2f diff ratio)' % (p.points, p.projected_points, score_diff)
                    lvp = p.position + ' ' + p.name
                    lvp_team = i.away_team.team_abbrev
                    lvp_emote = emotes[i.away_team.team_id]

    if emotes[1] != '':
        low_score_str = ['Lowest score: %s **%s** with %.2f points' % (low_team_emote, low_team_name, low_score)]
        high_score_str = ['Highest score: %s **%s** with %.2f points' % (high_team_emote, high_team_name, high_score)]
        over_str = ['Overachiever: %s **%s** with %.2f points more than their projection' % (over_emote, over_team, over_diff)]
        under_str = ['Underachiever: %s **%s** with %.2f points less than their projection' % (under_emote, under_team, abs(under_diff))]
        mvp_str = ['Week MVP: %s, %s **%s** with %s' % (mvp, mvp_emote, mvp_team, mvp_score)]
        lvp_str = ['Week LVP: %s, %s **%s** with %s' % (lvp, lvp_emote, lvp_team, lvp_score)]
        close_score_str = ['%s **%s** barely beat %s **%s** by a margin of %.2f' % (close_winner_emote, close_winner, close_loser_emote, close_loser, closest_score)]
        blowout_str = ['%s **%s** got blown out by %s **%s** by a margin of %.2f' % (blown_out_emote, blown_out_team_name, ownerer_emote, ownerer_team_name, biggest_blowout)]
    else:
        low_score_str = ['Lowest score: **%s** with %.2f points' % (low_team_name, low_score)]
        high_score_str = ['Highest score: **%s** with %.2f points' % (high_team_name, high_score)]
        over_str = ['Overachiever: **%s** with %.2f points more than their projection' % (over_team, over_diff)]
        under_str = ['Underachiever: **%s** with %.2f points less than their projection' % (under_team, abs(under_diff))]
        mvp_str = ['Week MVP: %s, **%s** with %s' % (mvp, mvp_team, mvp_score)]
        lvp_str = ['Week LVP: %s, **%s** with %s' % (lvp, lvp_team, lvp_score)]
        close_score_str = ['**%s** barely beat **%s** by a margin of %.2f' % (close_winner, close_loser, closest_score)]
        blowout_str = ['**%s** got blown out by **%s** by a margin of %.2f' % (blown_out_team_name, ownerer_team_name, biggest_blowout)]

    text = ['__**Trophies of the week:**__ '] + low_score_str + high_score_str + close_score_str + blowout_str

    if extra_trophies == True:
        if under_diff < 0 and low_team_name != under_team:
            text += under_str
        if over_diff > 0 and high_team_name != over_team:
            text += over_str
        text += lvp_str + mvp_str + [' ']
    else:
        text += [' ']

    if random_phrase == True:
        text += get_random_phrase()

    return '\n'.join(text)

def test_users(league):
    message = []
    for t in league.teams:
        message += ['%s %s %s' % (t.team_name, users[t.team_id], emotes[t.team_id])]

    text = ['**Users:** '] + message + [' '] + get_random_phrase()
    return '\n'.join(text)

def season_mvp(league):
    mvp_score_diff = -100
    mvp_proj = -100
    mvp_score = ''
    mvp = ''
    mvp_team = -1
    mvp_emote = ''
    mvp_week = 0

    vmvp_score_diff = -100
    vmvp_proj = -100
    vmvp_score = ''
    vmvp = ''
    vmvp_team = -1
    vmvp_emote = ''
    vmvp_week = 0

    lvp_score_diff = 999
    lvp_proj = 999
    lvp_score = ''
    lvp = ''
    lvp_team = -1
    lvp_emote = ''
    lvp_week = 0

    vlvp_score_diff = 999
    vlvp_proj = 999
    vlvp_score = ''
    vlvp = ''
    vlvp_team = -1
    vlvp_emote = ''
    vlvp_week = 0

    for team in league.teams:
        for p in team.roster:
            if p.projected_total_points > 0:
                score_diff = (p.total_points - p.projected_total_points)/p.projected_total_points
                proj_diff = p.total_points - p.projected_total_points
                if (score_diff > vmvp_score_diff) or (score_diff == vmvp_score_diff and proj_diff > vmvp_proj):
                    vmvp_score_diff = score_diff
                    vmvp_proj = proj_diff
                    vmvp_score = '%.2f points (%.2f proj, %.2f diff ratio)' % (p.total_points, p.projected_total_points, score_diff)
                    vmvp = p.position + ' ' + p.name
                    vmvp_team = team.team_abbrev
                elif (score_diff < vlvp_score_diff) or (score_diff == vlvp_score_diff and proj_diff < vlvp_proj):
                    vlvp_score_diff = score_diff
                    vlvp_proj = proj_diff
                    vlvp_score = '%.2f points (%.2f proj, %.2f diff ratio)' % (p.total_points, p.projected_total_points, score_diff)
                    vlvp = p.position + ' ' + p.name
                    vlvp_team = team.team_abbrev

    z = 1
    while z <= 18:
        matchups = league.box_scores(week=z)
        for i in matchups:
            for p in i.home_lineup:
                if p.slot_position != 'BE' and p.slot_position != 'IR' and p.position != 'D/ST' and p.projected_points > 0:
                    score_diff = (p.points - p.projected_points)/p.projected_points
                    proj_diff = p.points - p.projected_points
                    if (score_diff > mvp_score_diff) or (score_diff == mvp_score_diff and proj_diff > mvp_proj):
                        if p.name != "Garrett Gilbert" and p.name != "Josh Johnson":
                            mvp_score_diff = score_diff
                            mvp_proj = proj_diff
                            mvp_score = '%.2f points (%.2f proj, %.2f diff ratio)' % (p.points, p.projected_points, score_diff)
                            mvp = p.position + ' ' + p.name
                            mvp_team = i.home_team.team_abbrev
                            mvp_week = z
                    elif (score_diff < lvp_score_diff) or (score_diff == lvp_score_diff and proj_diff < lvp_proj):
                        if p.position != 'K':
                            lvp_score_diff = score_diff
                            lvp_proj = proj_diff
                            lvp_score = '%.2f points (%.2f proj, %.2f diff ratio)' % (p.points, p.projected_points, score_diff)
                            lvp = p.position + ' ' + p.name
                            lvp_team = i.home_team.team_abbrev
                            lvp_week = z

            for p in i.away_lineup:
                if p.slot_position != 'BE' and p.slot_position != 'IR' and p.position != 'D/ST' and p.projected_points > 0:
                    score_diff = (p.points - p.projected_points)/p.projected_points
                    proj_diff = p.points - p.projected_points
                    if (score_diff > mvp_score_diff) or (score_diff == mvp_score_diff and proj_diff > mvp_proj):
                        if p.name != "Garrett Gilbert" and p.name !="Josh Johnson":
                            mvp_score_diff = score_diff
                            mvp_proj = proj_diff
                            mvp_score = '%.2f points (%.2f proj, %.2f diff ratio)' % (p.points, p.projected_points, score_diff)
                            mvp = p.position + ' ' + p.name
                            mvp_team = i.away_team.team_abbrev
                            mvp_week = z
                    elif (score_diff < lvp_score_diff) or (score_diff == lvp_score_diff and proj_diff < lvp_proj):
                        if p.position != 'K':
                            lvp_score_diff = score_diff
                            lvp_proj = proj_diff
                            lvp_score = '%.2f points (%.2f proj, %.2f diff ratio)' % (p.points, p.projected_points, score_diff)
                            lvp = p.position + ' ' + p.name
                            lvp_team = i.away_team.team_abbrev
                            lvp_week = z
        z = z+1

    mvp_str = ['Season Best Performance: %s, Week %d, **%s** with %s' % (mvp, mvp_week, mvp_team, mvp_score)]
    lvp_str = ['Season Worst Performance: %s, Week %d, **%s** with %s' % (lvp, lvp_week, lvp_team, lvp_score)]

    vmvp_str = ['Season MVP: %s, **%s** with %s' % (vmvp, vmvp_team, vmvp_score)]
    vlvp_str = ['Season LVP: %s, **%s** with %s' % (vlvp, vlvp_team, vlvp_score)]


    text = lvp_str + mvp_str + vlvp_str + vmvp_str + [' ']
    return '\n'.join(text)


def str_to_bool(check):
    return check.lower() in ("yes", "true", "t", "1")

def str_limit_check(text,limit):
    split_str=[]

    if len(text)>limit:
        part_one=text[:limit].split('\n')
        part_one.pop()
        part_one='\n'.join(part_one)

        part_two=text[len(part_one)+1:]

        split_str.append(part_one)
        split_str.append(part_two)
    else:
        split_str.append(text)

    return split_str

<<<<<<< HEAD
def str_limit_check(text,limit):
    split_str=[]
=======
def bot_main(function):
    str_limit = 40000 #slack char limit

    try:
        bot_id = os.environ["BOT_ID"]
        str_limit = 1000
    except KeyError:
        bot_id = 1
>>>>>>> 0c483b12

    if len(text)>limit:
        part_one=text[:limit].split('\n')
        part_one.pop()
        part_one='\n'.join(part_one)

        part_two=text[len(part_one)+1:]

        split_str.append(part_one)
        split_str.append(part_two)
    else:
        split_str.append(text)

    return split_str

def bot_main(function):
    str_limit = 4000

    try:
        discord_webhook_url = os.environ["DISCORD_WEBHOOK_URL"]
        str_limit = 3000
    except KeyError:
        discord_webhook_url = 1

<<<<<<< HEAD
    if len(str(discord_webhook_url)) <= 1:
        #Ensure that there's info for at least one messaging platform,
        #use length of str in case of blank but non null env variable
=======
    if (len(str(bot_id)) <= 1 and
        len(str(slack_webhook_url)) <= 1 and
            len(str(discord_webhook_url)) <= 1):
        # Ensure that there's info for at least one messaging platform,
        # use length of str in case of blank but non null env variable
>>>>>>> 0c483b12
        raise Exception("No messaging platform info provided. Be sure one of BOT_ID,\
                        SLACK_WEBHOOK_URL, or DISCORD_WEBHOOK_URL env variables are set")

    league_id = os.environ["LEAGUE_ID"]

    try:
        year = int(os.environ["LEAGUE_YEAR"])
    except KeyError:
        year = 2022

    try:
        swid = os.environ["SWID"]
    except KeyError:
        swid = '{1}'

    if swid.find("{", 0) == -1:
        swid = "{" + swid
    if swid.find("}", -1) == -1:
        swid = swid + "}"

    try:
        espn_s2 = os.environ["ESPN_S2"]
    except KeyError:
        espn_s2 = '1'

    try:
        test = str_to_bool(os.environ["TEST"])
    except KeyError:
        test = False

    try:
        top_half_scoring = str_to_bool(os.environ["TOP_HALF_SCORING"])
    except KeyError:
        top_half_scoring = False

    global random_phrase
    try:
        random_phrase = str_to_bool(os.environ["RANDOM_PHRASE"])
    except KeyError:
        random_phrase = False

    try:
<<<<<<< HEAD
        extra_trophies = str_to_bool(os.environ["EXTRA_TROPHIES"])
    except KeyError:
        extra_trophies = False
=======
        waiver_report = str_to_bool(os.environ["WAIVER_REPORT"])
    except KeyError:
        waiver_report = False
>>>>>>> 0c483b12

    try:
        faab = str_to_bool(os.environ["FAAB"])
    except KeyError:
        faab = False

<<<<<<< HEAD
    discord_bot = DiscordBot(discord_webhook_url)

    if swid == '{1}' or espn_s2 == '1': # and espn_username == '1' and espn_password == '1':
        league = League(league_id=league_id, year=year)
    else:
        league = League(league_id=league_id, year=year, espn_s2=espn_s2, swid=swid)

    global users
    try:
        users += os.environ["USERS"].split(',')
    except KeyError:
        users += [''] * league.teams[-1].team_id

    global emotes
    try:
        emotes += os.environ["EMOTES"].split(',')
    except KeyError:
        emotes += [''] * league.teams[-1].team_id

    if test:
=======
    bot = GroupMeBot(bot_id)
    slack_bot = SlackBot(slack_webhook_url)
    discord_bot = DiscordBot(discord_webhook_url)

    if swid == '{1}' or espn_s2 == '1':
        league = League(league_id=league_id, year=year)
    else:
        league = League(league_id=league_id, year=year, espn_s2=espn_s2, swid=swid)

    if test:
        print(get_matchups(league, random_phrase))
>>>>>>> 0c483b12
        print(get_scoreboard_short(league))
        print(get_projected_scoreboard(league))
        print(get_close_scores(league))
        print(get_standings(league, top_half_scoring))
<<<<<<< HEAD
        # print(get_power_rankings(league))
        # print(get_sim_record(league))
        print(combined_power_rankings(league))
        print(get_waiver_report(league, faab))
        print(get_matchups(league))
        print(get_heads_up(league))
        print(get_inactives(league))
        # print(season_mvp(league))
        function="get_final"
        # print(test_users(league))
        # discord_bot.send_message("Testing")

    text = ''
    if function=="get_matchups":
        text = get_matchups(league)
        text = text + "\n\n" + get_projected_scoreboard(league)
    elif function=="get_heads_up":
        text = get_heads_up(league)
    elif function=="get_inactives":
        text = get_inactives(league)
    elif function=="get_scoreboard_short":
=======
        print(get_power_rankings(league))
        print(get_monitor(league))
        if waiver_report and swid != '{1}' and espn_s2 != '1':
            print(get_waiver_report(league, faab))
        function = "get_final"
        # bot.send_message("Testing")
        # slack_bot.send_message("Testing")
        # discord_bot.send_message("Testing")

    text = ''
    if function == "get_matchups":
        text = get_matchups(league, random_phrase)
        text = text + "\n\n" + get_projected_scoreboard(league)
    elif function == "get_monitor":
        text = get_monitor(league)
    elif function == "get_scoreboard_short":
>>>>>>> 0c483b12
        text = get_scoreboard_short(league)
        text = text + "\n\n" + get_projected_scoreboard(league)
    elif function == "get_projected_scoreboard":
        text = get_projected_scoreboard(league)
    elif function == "get_close_scores":
        text = get_close_scores(league)
<<<<<<< HEAD
    elif function=="get_power_rankings":
        text = combined_power_rankings(league)
    elif function=="get_sim_record":
        text = get_sim_record(league)
    elif function=="get_waiver_report":
        text = get_waiver_report(league, faab)
    elif function=="get_trophies":
=======
    elif function == "get_power_rankings":
        text = get_power_rankings(league)
    # elif function=="get_waiver_report":
    #     text = get_waiver_report(league)
    elif function == "get_trophies":
>>>>>>> 0c483b12
        text = get_trophies(league)
    elif function == "get_standings":
        text = get_standings(league, top_half_scoring)
        if waiver_report and swid != '{1}' and espn_s2 != '1':
            text += '\n\n' + get_waiver_report(league, faab)
    elif function == "get_final":
        # on Tuesday we need to get the scores of last week
        week = league.current_week - 1
<<<<<<< HEAD
        text = get_scoreboard_short(league, week=week)
        text = text + "\n\n" + get_trophies(league, extra_trophies, week=week)
    elif function=="init":
=======
        text = "Final " + get_scoreboard_short(league, week=week)
        text = text + "\n\n" + get_trophies(league, week=week)
    elif function == "get_waiver_report" and swid != '{1}' and espn_s2 != '1':
        text = get_waiver_report(league, faab)
    elif function == "init":
>>>>>>> 0c483b12
        try:
            text = os.environ["INIT_MSG"]
        except KeyError:
            # do nothing here, empty init message
            pass
    else:
        text = "Something happened. HALP"

    if text != '' and not test:
<<<<<<< HEAD
        messages = str_limit_check(text, str_limit)
        for message in messages:
=======
        messages=str_limit_check(text, str_limit)
        for message in messages:
            bot.send_message(message)
            slack_bot.send_message(message)
>>>>>>> 0c483b12
            discord_bot.send_message(message)

    if test:
        # print "get_final" function
        print(text)

if __name__ == '__main__':
    try:
        ff_start_date = os.environ["START_DATE"]
    except KeyError:
        ff_start_date = '2022-09-08'

    try:
        ff_end_date = os.environ["END_DATE"]
    except KeyError:
        ff_end_date = '2023-01-04'

    try:
        my_timezone = os.environ["TIMEZONE"]
    except KeyError:
        my_timezone = 'America/New_York'

    try:
<<<<<<< HEAD
        tues_sched = str_to_bool(os.environ["TUES_SCHED"])
    except KeyError:
        tues_sched = False

    game_timezone='America/New_York'
    bot_main("init")
    sched = BlockingScheduler(job_defaults={'misfire_grace_time': 15*60})

    #regular schedule:
    #game day score update:              sunday at 4pm, 8pm east coast time.
    #heads up report:                    wednesday afternoon at 4:30pm local time.
    #matchups:                           thursday evening at 6:30pm east coast time.
    #inactives:                          saturday evening at 8pm east coast time.
    sched.add_job(bot_main, 'cron', ['get_scoreboard_short'], id='scoreboard2',
        day_of_week='sun', hour='16,20', start_date=ff_start_date, end_date=ff_end_date,
        timezone=game_timezone, replace_existing=True)
    sched.add_job(bot_main, 'cron', ['get_heads_up'], id='headsup',
        day_of_week='wed', hour=16, minute=30, start_date=ff_start_date, end_date=ff_end_date,
        timezone=my_timezone, replace_existing=True)
    sched.add_job(bot_main, 'cron', ['get_matchups'], id='matchups',
        day_of_week='thu', hour=18, minute=30, start_date=ff_start_date, end_date=ff_end_date,
        timezone=game_timezone, replace_existing=True)
    sched.add_job(bot_main, 'cron', ['get_inactives'], id='inactives',
        day_of_week='sat', hour=20, start_date=ff_start_date, end_date=ff_end_date,
        timezone=game_timezone, replace_existing=True)
=======
        daily_waiver = str_to_bool(os.environ["DAILY_WAIVER"])
    except KeyError:
        daily_waiver = False

    try:
        monitor_report = str_to_bool(os.environ["MONITOR_REPORT"])
    except KeyError:
        monitor_report = True

    game_timezone = 'America/New_York'
    bot_main("init")
    sched = BlockingScheduler(job_defaults={'misfire_grace_time': 15*60})

    # close scores (within 15.99 points): monday evening at 6:30pm east coast time.
    # power rankings:                     tuesday evening at 6:30pm local time.
    # trophies:                           tuesday morning at 7:30am local time.
    # standings:                          wednesday morning at 7:30am local time.
    # waiver report:                      wednesday morning at 7:30am local time. (optional)
    # matchups:                           thursday evening at 7:30pm east coast time.
    # score update:                       friday, monday, and tuesday morning at 7:30am local time.
    # player monitor report:              sunday morning at 7:30am local time.
    # score update:                       sunday at 4pm, 8pm east coast time.

    sched.add_job(bot_main, 'cron', ['get_close_scores'], id='close_scores',
                  day_of_week='mon', hour=18, minute=30, start_date=ff_start_date, end_date=ff_end_date,
                  timezone=game_timezone, replace_existing=True)
    sched.add_job(bot_main, 'cron', ['get_power_rankings'], id='power_rankings',
                  day_of_week='tue', hour=18, minute=30, start_date=ff_start_date, end_date=ff_end_date,
                  timezone=my_timezone, replace_existing=True)
    sched.add_job(bot_main, 'cron', ['get_final'], id='final',
                  day_of_week='tue', hour=7, minute=30, start_date=ff_start_date, end_date=ff_end_date,
                  timezone=my_timezone, replace_existing=True)
    sched.add_job(bot_main, 'cron', ['get_standings'], id='standings',
                    day_of_week='wed', hour=7, minute=30, start_date=ff_start_date, end_date=ff_end_date,
                    timezone=my_timezone, replace_existing=True)
    if daily_waiver:
        sched.add_job(bot_main, 'cron', ['get_waiver_report'], id='waiver_report',
                      day_of_week='mon, tue, thu, fri, sat, sun', hour=7, minute=31, start_date=ff_start_date, end_date=ff_end_date,
                      timezone=my_timezone, replace_existing=True)

    sched.add_job(bot_main, 'cron', ['get_matchups'], id='matchups',
                  day_of_week='thu', hour=19, minute=30, start_date=ff_start_date, end_date=ff_end_date,
                  timezone=game_timezone, replace_existing=True)
    sched.add_job(bot_main, 'cron', ['get_scoreboard_short'], id='scoreboard1',
                  day_of_week='fri,mon', hour=7, minute=30, start_date=ff_start_date, end_date=ff_end_date,
                  timezone=my_timezone, replace_existing=True)

    if monitor_report:
        sched.add_job(bot_main, 'cron', ['get_monitor'], id='monitor',
                    day_of_week='sun', hour=7, minute=30, start_date=ff_start_date, end_date=ff_end_date,
                    timezone=my_timezone, replace_existing=True)

    sched.add_job(bot_main, 'cron', ['get_scoreboard_short'], id='scoreboard2',
                  day_of_week='sun', hour='16,20', start_date=ff_start_date, end_date=ff_end_date,
                  timezone=game_timezone, replace_existing=True)
>>>>>>> 0c483b12

    #schedule without a COVID delay:
    #score update:                       friday and monday morning at 7:30am local time.
    #close scores (within 15.99 points): sunday and monday evening at 6:30pm east coast time.
    #final scores and trophies:          tuesday morning at 7:30am local time.
    #standings, PR, PO%, SR:             tuesday evening at 6:30pm local time.
    #waiver report:                      wednesday morning at 8am local time.
    if tues_sched == False:
        ready_text = "Ready! Regular schedule set."
        sched.add_job(bot_main, 'cron', ['get_scoreboard_short'], id='scoreboard1',
            day_of_week='fri,mon', hour=7, minute=30, start_date=ff_start_date, end_date=ff_end_date,
            timezone=my_timezone, replace_existing=True)
        sched.add_job(bot_main, 'cron', ['get_close_scores'], id='close_scores',
            day_of_week='sun,mon', hour=18, minute=30, start_date=ff_start_date, end_date=ff_end_date,
            timezone=game_timezone, replace_existing=True)
        sched.add_job(bot_main, 'cron', ['get_final'], id='final',
            day_of_week='tue', hour=7, minute=30, start_date=ff_start_date, end_date=ff_end_date,
            timezone=my_timezone, replace_existing=True)
        sched.add_job(bot_main, 'cron', ['get_standings'], id='standings',
            day_of_week='tue', hour=18, minute=30, start_date=ff_start_date, end_date=ff_end_date,
            timezone=my_timezone, replace_existing=True)
        sched.add_job(bot_main, 'cron', ['get_power_rankings'], id='power_rankings',
            day_of_week='tue', hour=18, minute=30, second=5, start_date=ff_start_date, end_date=ff_end_date,
            timezone=my_timezone, replace_existing=True)
        sched.add_job(bot_main, 'cron', ['get_waiver_report'], id='waiver_report',
            day_of_week='wed', hour=8, start_date=ff_start_date, end_date=ff_end_date,
            timezone=my_timezone, replace_existing=True)

    #schedule with a COVID delay to tuesday:
    #extra score update:                 tuesday morning at 7:30am local time.
    #close scores (within 15.99 points): sunday, monday, and tuesday evening at 6:30pm east coast time.
    #final scores and trophies:          wednesday morning at 7:30am local time.
    #standings, PR, PO%, SR:             wednesday evening at 6:30pm local time.
    #waiver report:                      thursday morning at 8am local time.
    else:
        ready_text = "Ready! Tuesday schedule set."
        sched.add_job(bot_main, 'cron', ['get_scoreboard_short'], id='scoreboard1',
            day_of_week='fri,mon,tue', hour=7, minute=30, start_date=ff_start_date, end_date=ff_end_date,
            timezone=my_timezone, replace_existing=True)
        sched.add_job(bot_main, 'cron', ['get_close_scores'], id='close_scores',
            day_of_week='sun,mon,tue', hour=18, minute=30, start_date=ff_start_date, end_date=ff_end_date,
            timezone=game_timezone, replace_existing=True)
        sched.add_job(bot_main, 'cron', ['get_final'], id='final',
            day_of_week='wed', hour=7, minute=30, start_date=ff_start_date, end_date=ff_end_date,
            timezone=my_timezone, replace_existing=True)
        sched.add_job(bot_main, 'cron', ['get_standings'], id='standings',
            day_of_week='wed', hour=18, minute=30, start_date=ff_start_date, end_date=ff_end_date,
            timezone=my_timezone, replace_existing=True)
        sched.add_job(bot_main, 'cron', ['get_power_rankings'], id='power_rankings',
            day_of_week='wed', hour=18, minute=30, second=5, start_date=ff_start_date, end_date=ff_end_date,
            timezone=my_timezone, replace_existing=True)
        sched.add_job(bot_main, 'cron', ['get_waiver_report'], id='waiver_report',
            day_of_week='thu', hour=8, start_date=ff_start_date, end_date=ff_end_date,
            timezone=my_timezone, replace_existing=True)

    try:
        if os.environ["SWID"] and os.environ["ESPN_S2"]:
            ready_text += " SWID and ESPN_S2 provided."
    except KeyError:
        ready_text += " SWID and ESPN_S2 not provided."

    print(ready_text)
    sched.start()<|MERGE_RESOLUTION|>--- conflicted
+++ resolved
@@ -2,7 +2,6 @@
 import json
 import os
 import random
-<<<<<<< HEAD
 from datetime import datetime
 from apscheduler.schedulers.blocking import BlockingScheduler
 from espn_api.football import League
@@ -10,101 +9,20 @@
 class DiscordException(Exception):
     pass
 
-=======
-from datetime import date
-from apscheduler.schedulers.blocking import BlockingScheduler
-from espn_api.football import League
-
-
-class GroupMeException(Exception):
-    pass
-
-
-class SlackException(Exception):
-    pass
-
-
-class DiscordException(Exception):
-    pass
-
-
-class GroupMeBot(object):
-    # Creates GroupMe Bot to send messages
-    def __init__(self, bot_id):
-        self.bot_id = bot_id
-
-    def __repr__(self):
-        return "GroupMeBot(%s)" % self.bot_id
-
-    def send_message(self, text):
-        # Sends a message to the chatroom
-        template = {
-            "bot_id": self.bot_id,
-            "text": text, #limit 1000 chars
-            "attachments": []
-        }
-
-        headers = {'content-type': 'application/json'}
-
-        if self.bot_id not in (1, "1", ''):
-            r = requests.post("https://api.groupme.com/v3/bots/post",
-                              data=json.dumps(template), headers=headers)
-            if r.status_code != 202:
-                raise GroupMeException(r.content)
-
-            return r
-
-
-class SlackBot(object):
-    # Creates GroupMe Bot to send messages
+class DiscordBot(object):
+    #Creates Discord Bot to send messages
     def __init__(self, webhook_url):
         self.webhook_url = webhook_url
 
     def __repr__(self):
-        return "Slack Webhook Url(%s)" % self.webhook_url
+        return "Discord Webhook Url(%s)" % self.webhook_url
 
     def send_message(self, text):
-        # Sends a message to the chatroom
-        message = "```{0}```".format(text)
-        template = {
-            "text": message #limit 40000
-        }
-
-        headers = {'content-type': 'application/json'}
-
-        if self.webhook_url not in (1, "1", ''):
-            r = requests.post(self.webhook_url,
-                              data=json.dumps(template), headers=headers)
-
-            if r.status_code != 200:
-                raise SlackException(r.content)
-
-            return r
-
-
->>>>>>> 0c483b12
-class DiscordBot(object):
-    # Creates Discord Bot to send messages
-    def __init__(self, webhook_url):
-        self.webhook_url = webhook_url
-
-    def __repr__(self):
-        return "Discord Webhook Url(%s)" % self.webhook_url
-
-    def send_message(self, text):
-<<<<<<< HEAD
         #Sends a message to the chatroom
         message = ">>> {0} ".format(text)
         template = {
                     "content":message #limit 3000 chars
                     }
-=======
-        # Sends a message to the chatroom
-        message = "```{0}```".format(text)
-        template = {
-            "content": message #limit 3000 chars
-        }
->>>>>>> 0c483b12
 
         headers = {'content-type': 'application/json'}
 
@@ -117,12 +35,9 @@
 
             return r
 
-<<<<<<< HEAD
 emotes = ['']
 users = ['']
 random_phrase = False
-=======
->>>>>>> 0c483b12
 
 def get_random_phrase():
     phrases = ['I\'m dead inside',
@@ -139,11 +54,9 @@
                'Sigh']
     return ['`' + random.choice(phrases) + '`']
 
-
 def get_scoreboard_short(league, week=None):
-    # Gets current week's scoreboard
+    #Gets current week's scoreboard
     box_scores = league.box_scores(week=week)
-<<<<<<< HEAD
     scores = []
     for i in box_scores:
         if i.away_team:
@@ -158,17 +71,10 @@
     else:
         text = ['__**Score Update:**__ ']
     text += scores
-=======
-    score = ['%s %.2f - %.2f %s' % (i.home_team.team_abbrev, i.home_score,
-                                    i.away_score, i.away_team.team_abbrev) for i in box_scores
-             if i.away_team]
-    text = ['Score Update'] + score
->>>>>>> 0c483b12
-    return '\n'.join(text)
-
+    return '\n'.join(text)
 
 def get_projected_scoreboard(league, week=None):
-    # Gets current week's scoreboard projections
+    #Gets current week's scoreboard projections
     box_scores = league.box_scores(week=week)
     scores = []
     for i in box_scores:
@@ -182,20 +88,14 @@
     text = ['__**Approximate Projected Scores:**__ '] + scores
     return '\n'.join(text)
 
-
 def get_standings(league, top_half_scoring, week=None):
     standings_txt = ''
     teams = league.teams
     standings = []
     if not top_half_scoring:
         standings = league.standings()
-<<<<<<< HEAD
         standings_txt = [f"{pos + 1}: {emotes[team.team_id]} {team.team_name} ({team.wins}-{team.losses})" for \
             pos, team in enumerate(standings)]
-=======
-        standings_txt = [f"{pos + 1}: {team.team_name} ({team.wins}-{team.losses})" for
-                         pos, team in enumerate(standings)]
->>>>>>> 0c483b12
     else:
         top_half_totals = {t.team_name: 0 for t in teams}
         if not week:
@@ -208,24 +108,17 @@
             standings.append((wins, t.losses, t.team_name, emotes[t.team_id]))
 
         standings = sorted(standings, key=lambda tup: tup[0], reverse=True)
-<<<<<<< HEAD
         standings_txt = [f"{pos + 1}: {emote} {team_name} ({wins}-{losses}) (+{top_half_totals[team_name]})" for \
             pos, (wins, losses, team_name, emote) in enumerate(standings)]
-=======
-        standings_txt = [f"{pos + 1}: {team_name} ({wins}-{losses}) (+{top_half_totals[team_name]})" for
-                         pos, (wins, losses, team_name) in enumerate(standings)]
-    text = ["Current Standings:"] + standings_txt
->>>>>>> 0c483b12
 
     text = ['__**Current Standings:**__ '] + standings_txt
     return "\n".join(text)
 
-
 def top_half_wins(league, top_half_totals, week):
     box_scores = league.box_scores(week=week)
 
     scores = [(i.home_score, i.home_team.team_name) for i in box_scores] + \
-        [(i.away_score, i.away_team.team_name) for i in box_scores if i.away_team]
+            [(i.away_score, i.away_team.team_name) for i in box_scores if i.away_team]
 
     scores = sorted(scores, key=lambda tup: tup[0], reverse=True)
 
@@ -234,7 +127,6 @@
         top_half_totals[team_name] += 1
 
     return top_half_totals
-
 
 def get_projected_total(lineup):
     total_projected = 0
@@ -246,15 +138,12 @@
                 total_projected += i.projected_points
     return total_projected
 
-<<<<<<< HEAD
 def get_projected_final(lineup):
     final_projected = 0
     for i in lineup:
         if i.slot_position != 'BE' and i.slot_position != 'IR':
             final_projected += i.projected_points
     return final_projected
-=======
->>>>>>> 0c483b12
 
 def all_played(lineup):
     for i in lineup:
@@ -262,7 +151,6 @@
             return False
     return True
 
-<<<<<<< HEAD
 def get_heads_up(league, week=None):
     box_scores = league.box_scores(week=week)
     headsup = []
@@ -296,29 +184,11 @@
         text += get_random_phrase()
 
     return '\n'.join(text)
-=======
-
-def get_monitor(league):
-    box_scores = league.box_scores()
-    monitor = []
-    text = ''
-    for i in box_scores:
-        monitor += scan_roster(i.home_lineup, i.home_team)
-        monitor += scan_roster(i.away_lineup, i.away_team)
-
-    if monitor:
-        text = ['Starting Players to Monitor: '] + monitor
-    else:
-        text = ['No Players to Monitor this week. Good Luck!']
-    return '\n'.join(text)
-
->>>>>>> 0c483b12
 
 def scan_roster(lineup, team):
     count = 0
     players = []
     for i in lineup:
-<<<<<<< HEAD
         if i.slot_position != 'BE' and i.slot_position != 'IR':
             if i.injuryStatus != 'ACTIVE' and i.injuryStatus != 'NORMAL' or i.projected_points <= 4:
                 count += 1
@@ -330,15 +200,6 @@
                 else:
                     player += '**' + i.injuryStatus.title().replace('_', ' ') + '**'
                 players += [player]
-=======
-        if i.slot_position != 'BE' and i.slot_position != 'IR' and \
-            i.injuryStatus != 'ACTIVE' and i.injuryStatus != 'NORMAL' \
-                and i.game_played == 0:
-
-            count += 1
-            player = i.position + ' ' + i.name + ' - ' + i.injuryStatus.title().replace('_', ' ')
-            players += [player]
->>>>>>> 0c483b12
 
     list = ""
     report = ""
@@ -347,25 +208,15 @@
         list += p + "\n"
 
     if count > 0:
-<<<<<<< HEAD
         s = '%s **%s** - **%d**: \n%s \n' % (emotes[team.team_id], team.team_name, count, list[:-1])
         report =  [s.lstrip()]
 
     return report
 
-=======
-        s = '%s: \n%s \n' % (team.team_name, list[:-1])
-        report = [s.lstrip()]
-
-    return report
-
-
->>>>>>> 0c483b12
 def scan_inactives(lineup, team):
     count = 0
     players = []
     for i in lineup:
-<<<<<<< HEAD
         if i.slot_position != 'BE' and i.slot_position != 'IR':
             if i.pro_opponent == 'None':
                 count +=1
@@ -373,21 +224,12 @@
             elif i.game_played == 0 and (i.injuryStatus == 'OUT' or i.injuryStatus == 'DOUBTFUL' or i.projected_points <= 0):
                 count +=1
                 players += ['%s %s - **%s**, %d pts' % (i.position, i.name, i.injuryStatus.title().replace('_', ' '), i.projected_points)]
-=======
-        if (i.slot_position != 'BE' and i.slot_position != 'IR') \
-            and (i.injuryStatus == 'OUT' or i.injuryStatus == 'DOUBTFUL' or i.projected_points <= 0) \
-                and i.game_played == 0:
-                    count += 1
-                    players += ['%s %s - %s, %d pts' %
-                                (i.position, i.name, i.injuryStatus.title().replace('_', ' '), i.projected_points)]
->>>>>>> 0c483b12
 
     inactive_list = ""
     inactives = ""
     for p in players:
         inactive_list += p + "\n"
     if count > 0:
-<<<<<<< HEAD
         if users[team.team_id] != '':
             inactives = ['%s **%s** - **%d**: \n%s \n' % (users[team.team_id], team.team_name, count, inactive_list[:-1])]
         else:
@@ -398,16 +240,6 @@
 
 def get_matchups(league, week=None):
     #Gets current week's Matchups
-=======
-        s = '%s likely inactive starting player(s): \n%s \n' % (team.team_name, inactive_list[:-1])
-        inactives = [s.lstrip()]
-
-    return inactives
-
-
-def get_matchups(league, random_phrase, week=None):
-    # Gets current week's Matchups
->>>>>>> 0c483b12
     matchups = league.box_scores(week=week)
     scores = []
     for i in matchups:
@@ -416,27 +248,19 @@
             away_team = '%s **%s** (%s-%s)' % (emotes[i.away_team.team_id], i.away_team.team_name, i.away_team.wins, i.away_team.losses)
             scores += [home_team.lstrip() + ' vs ' + away_team.lstrip()]
 
-<<<<<<< HEAD
     text = ['__**Matchups:**__ '] + scores + [' ']
     if random_phrase == True:
         text += get_random_phrase()
-=======
-    score = ['%s(%s-%s) vs %s(%s-%s)' % (i.home_team.team_name, i.home_team.wins, i.home_team.losses,
-                                         i.away_team.team_name, i.away_team.wins, i.away_team.losses) for i in matchups
-             if i.away_team]
->>>>>>> 0c483b12
-
-    return '\n'.join(text)
-
+
+    return '\n'.join(text)
 
 def get_close_scores(league, week=None):
-    # Gets current closest scores (15.999 points or closer)
+    #Gets current closest scores (15.999 points or closer)
     matchups = league.box_scores(week=week)
     scores = []
 
     for i in matchups:
         if i.away_team:
-<<<<<<< HEAD
             home_score = get_projected_total(i.home_lineup)
             away_score = get_projected_total(i.away_lineup)
             diffScore = away_score - home_score
@@ -449,13 +273,6 @@
                 scores += [score.strip()]
 
     if not scores:
-=======
-            diffScore = i.away_score - i.home_score
-            if (-16 < diffScore <= 0 and not all_played(i.away_lineup)) or (0 <= diffScore < 16 and not all_played(i.home_lineup)):
-                score += ['%s %.2f - %.2f %s' % (i.home_team.team_abbrev, i.home_score,
-                                                 i.away_score, i.away_team.team_abbrev)]
-    if not score:
->>>>>>> 0c483b12
         return('')
     text = ['__**Close Projected Scores:**__ '] + scores
     return '\n'.join(text)
@@ -538,59 +355,13 @@
 
     return '\n'.join(text)
 
-
-def get_waiver_report(league, faab):
-    activities = league.recent_activity(50)
-    report = []
-    today = date.today().strftime('%Y-%m-%d')
-    text = ''
-
-    for activity in activities:
-        actions = activity.actions
-        d2 = date.fromtimestamp(activity.date/1000).strftime('%Y-%m-%d')
-        if d2 == today:  # only get waiver activites from today
-            if len(actions) == 1 and actions[0][1] == 'WAIVER ADDED':  # player added, but not dropped
-                if faab:
-                    s = '%s \nADDED %s %s ($%s)\n' % (actions[0][0].team_name,
-                                                      actions[0][2].position, actions[0][2].name, actions[0][3])
-                else:
-                    s = '%s \nADDED %s %s\n' % (actions[0][0].team_name, actions[0][2].position, actions[0][2].name)
-                report += [s.lstrip()]
-            elif len(actions) > 1:
-                if actions[0][1] == 'WAIVER ADDED' or actions[1][1] == 'WAIVER ADDED':
-                    if actions[0][1] == 'WAIVER ADDED':
-                        if faab:
-                            s = '%s \nADDED %s %s ($%s)\nDROPPED %s %s\n' % (
-                                actions[0][0].team_name, actions[0][2].position, actions[0][2].name, actions[0][3], actions[1][2].position, actions[1][2].name)
-                        else:
-                            s = '%s \nADDED %s %s\nDROPPED %s %s\n' % (
-                                actions[0][0].team_name, actions[0][2].position, actions[0][2].name, actions[1][2].position, actions[1][2].name)
-                    else:
-                        if faab:
-                            s = '%s \nADDED %s %s ($%s)\nDROPPED %s %s\n' % (
-                                actions[0][0].team_name, actions[1][2].position, actions[1][2].name, actions[1][3], actions[0][2].position, actions[0][2].name)
-                        else:
-                            s = '%s \nADDED %s %s\nDROPPED %s %s\n' % (
-                                actions[0][0].team_name, actions[1][2].position, actions[1][2].name, actions[0][2].position, actions[0][2].name)
-                    report += [s.lstrip()]
-
-    report.reverse()
-
-    if not report:
-        report += ['No waiver transactions']
-    else:
-        text = ['Waiver Report %s: ' % today] + report
-
-    return '\n'.join(text)
-
-
 def get_power_rankings(league, week=None):
     # power rankings requires an integer value, so this grabs the current week for that
     if not week:
         week = league.current_week
-    # Gets current week's power rankings
-    # Using 2 step dominance, as well as a combination of points scored and margin of victory.
-    # It's weighted 80/15/5 respectively
+    #Gets current week's power rankings
+    #Using 2 step dominance, as well as a combination of points scored and margin of victory.
+    #It's weighted 80/15/5 respectively
     power_rankings = league.power_rankings(week=week)
     ranks = []
 
@@ -623,7 +394,6 @@
     if random_phrase == True:
         text += [' '] + get_random_phrase()
 
-<<<<<<< HEAD
     return '\n'.join(text)
 
 def sim_record_percent(league, week):
@@ -675,15 +445,6 @@
 
 def get_trophies(league, extra_trophies, week=None):
     #Gets trophies for highest score, lowest score, overachiever, underachiever, week MVP & LVP, closest score, and biggest win
-=======
-    score = ['%s (%.1f) - %s' % (i[0], i[1].playoff_pct, i[1].team_name) for i in power_rankings
-            if i]
-    text = ['Power Rankings (Playoff %)'] + score
-    return '\n'.join(text)
-
-def get_trophies(league, week=None):
-    # Gets trophies for highest score, lowest score, closest score, and biggest win
->>>>>>> 0c483b12
     matchups = league.box_scores(week=week)
 
     low_score = 9999
@@ -747,7 +508,7 @@
             low_team_emote = emotes[i.away_team.team_id]
 
         if i.away_score - i.home_score != 0 and \
-                abs(i.away_score - i.home_score) < closest_score:
+            abs(i.away_score - i.home_score) < closest_score:
             closest_score = abs(i.away_score - i.home_score)
             if i.away_score - i.home_score < 0:
                 close_winner = i.home_team.team_name
@@ -979,9 +740,8 @@
     text = lvp_str + mvp_str + vlvp_str + vmvp_str + [' ']
     return '\n'.join(text)
 
-
 def str_to_bool(check):
-    return check.lower() in ("yes", "true", "t", "1")
+  return check.lower() in ("yes", "true", "t", "1")
 
 def str_limit_check(text,limit):
     split_str=[]
@@ -1000,34 +760,6 @@
 
     return split_str
 
-<<<<<<< HEAD
-def str_limit_check(text,limit):
-    split_str=[]
-=======
-def bot_main(function):
-    str_limit = 40000 #slack char limit
-
-    try:
-        bot_id = os.environ["BOT_ID"]
-        str_limit = 1000
-    except KeyError:
-        bot_id = 1
->>>>>>> 0c483b12
-
-    if len(text)>limit:
-        part_one=text[:limit].split('\n')
-        part_one.pop()
-        part_one='\n'.join(part_one)
-
-        part_two=text[len(part_one)+1:]
-
-        split_str.append(part_one)
-        split_str.append(part_two)
-    else:
-        split_str.append(text)
-
-    return split_str
-
 def bot_main(function):
     str_limit = 4000
 
@@ -1037,17 +769,9 @@
     except KeyError:
         discord_webhook_url = 1
 
-<<<<<<< HEAD
     if len(str(discord_webhook_url)) <= 1:
         #Ensure that there's info for at least one messaging platform,
         #use length of str in case of blank but non null env variable
-=======
-    if (len(str(bot_id)) <= 1 and
-        len(str(slack_webhook_url)) <= 1 and
-            len(str(discord_webhook_url)) <= 1):
-        # Ensure that there's info for at least one messaging platform,
-        # use length of str in case of blank but non null env variable
->>>>>>> 0c483b12
         raise Exception("No messaging platform info provided. Be sure one of BOT_ID,\
                         SLACK_WEBHOOK_URL, or DISCORD_WEBHOOK_URL env variables are set")
 
@@ -1056,16 +780,16 @@
     try:
         year = int(os.environ["LEAGUE_YEAR"])
     except KeyError:
-        year = 2022
+        year=2022
 
     try:
         swid = os.environ["SWID"]
     except KeyError:
-        swid = '{1}'
-
-    if swid.find("{", 0) == -1:
+        swid='{1}'
+
+    if swid.find("{",0) == -1:
         swid = "{" + swid
-    if swid.find("}", -1) == -1:
+    if swid.find("}",-1) == -1:
         swid = swid + "}"
 
     try:
@@ -1090,22 +814,15 @@
         random_phrase = False
 
     try:
-<<<<<<< HEAD
         extra_trophies = str_to_bool(os.environ["EXTRA_TROPHIES"])
     except KeyError:
         extra_trophies = False
-=======
-        waiver_report = str_to_bool(os.environ["WAIVER_REPORT"])
-    except KeyError:
-        waiver_report = False
->>>>>>> 0c483b12
 
     try:
         faab = str_to_bool(os.environ["FAAB"])
     except KeyError:
         faab = False
 
-<<<<<<< HEAD
     discord_bot = DiscordBot(discord_webhook_url)
 
     if swid == '{1}' or espn_s2 == '1': # and espn_username == '1' and espn_password == '1':
@@ -1126,24 +843,10 @@
         emotes += [''] * league.teams[-1].team_id
 
     if test:
-=======
-    bot = GroupMeBot(bot_id)
-    slack_bot = SlackBot(slack_webhook_url)
-    discord_bot = DiscordBot(discord_webhook_url)
-
-    if swid == '{1}' or espn_s2 == '1':
-        league = League(league_id=league_id, year=year)
-    else:
-        league = League(league_id=league_id, year=year, espn_s2=espn_s2, swid=swid)
-
-    if test:
-        print(get_matchups(league, random_phrase))
->>>>>>> 0c483b12
         print(get_scoreboard_short(league))
         print(get_projected_scoreboard(league))
         print(get_close_scores(league))
         print(get_standings(league, top_half_scoring))
-<<<<<<< HEAD
         # print(get_power_rankings(league))
         # print(get_sim_record(league))
         print(combined_power_rankings(league))
@@ -1165,31 +868,12 @@
     elif function=="get_inactives":
         text = get_inactives(league)
     elif function=="get_scoreboard_short":
-=======
-        print(get_power_rankings(league))
-        print(get_monitor(league))
-        if waiver_report and swid != '{1}' and espn_s2 != '1':
-            print(get_waiver_report(league, faab))
-        function = "get_final"
-        # bot.send_message("Testing")
-        # slack_bot.send_message("Testing")
-        # discord_bot.send_message("Testing")
-
-    text = ''
-    if function == "get_matchups":
-        text = get_matchups(league, random_phrase)
-        text = text + "\n\n" + get_projected_scoreboard(league)
-    elif function == "get_monitor":
-        text = get_monitor(league)
-    elif function == "get_scoreboard_short":
->>>>>>> 0c483b12
         text = get_scoreboard_short(league)
         text = text + "\n\n" + get_projected_scoreboard(league)
-    elif function == "get_projected_scoreboard":
+    elif function=="get_projected_scoreboard":
         text = get_projected_scoreboard(league)
-    elif function == "get_close_scores":
+    elif function=="get_close_scores":
         text = get_close_scores(league)
-<<<<<<< HEAD
     elif function=="get_power_rankings":
         text = combined_power_rankings(league)
     elif function=="get_sim_record":
@@ -1197,74 +881,49 @@
     elif function=="get_waiver_report":
         text = get_waiver_report(league, faab)
     elif function=="get_trophies":
-=======
-    elif function == "get_power_rankings":
-        text = get_power_rankings(league)
-    # elif function=="get_waiver_report":
-    #     text = get_waiver_report(league)
-    elif function == "get_trophies":
->>>>>>> 0c483b12
         text = get_trophies(league)
-    elif function == "get_standings":
+    elif function=="get_standings":
         text = get_standings(league, top_half_scoring)
-        if waiver_report and swid != '{1}' and espn_s2 != '1':
-            text += '\n\n' + get_waiver_report(league, faab)
-    elif function == "get_final":
+    elif function=="get_final":
         # on Tuesday we need to get the scores of last week
         week = league.current_week - 1
-<<<<<<< HEAD
         text = get_scoreboard_short(league, week=week)
         text = text + "\n\n" + get_trophies(league, extra_trophies, week=week)
     elif function=="init":
-=======
-        text = "Final " + get_scoreboard_short(league, week=week)
-        text = text + "\n\n" + get_trophies(league, week=week)
-    elif function == "get_waiver_report" and swid != '{1}' and espn_s2 != '1':
-        text = get_waiver_report(league, faab)
-    elif function == "init":
->>>>>>> 0c483b12
         try:
             text = os.environ["INIT_MSG"]
         except KeyError:
-            # do nothing here, empty init message
+            #do nothing here, empty init message
             pass
     else:
         text = "Something happened. HALP"
 
     if text != '' and not test:
-<<<<<<< HEAD
         messages = str_limit_check(text, str_limit)
         for message in messages:
-=======
-        messages=str_limit_check(text, str_limit)
-        for message in messages:
-            bot.send_message(message)
-            slack_bot.send_message(message)
->>>>>>> 0c483b12
             discord_bot.send_message(message)
 
     if test:
-        # print "get_final" function
+        #print "get_final" function
         print(text)
 
 if __name__ == '__main__':
     try:
         ff_start_date = os.environ["START_DATE"]
     except KeyError:
-        ff_start_date = '2022-09-08'
+        ff_start_date='2022-09-09'
 
     try:
         ff_end_date = os.environ["END_DATE"]
     except KeyError:
-        ff_end_date = '2023-01-04'
+        ff_end_date='2023-01-04'
 
     try:
         my_timezone = os.environ["TIMEZONE"]
     except KeyError:
-        my_timezone = 'America/New_York'
-
-    try:
-<<<<<<< HEAD
+        my_timezone='America/New_York'
+
+    try:
         tues_sched = str_to_bool(os.environ["TUES_SCHED"])
     except KeyError:
         tues_sched = False
@@ -1290,63 +949,6 @@
     sched.add_job(bot_main, 'cron', ['get_inactives'], id='inactives',
         day_of_week='sat', hour=20, start_date=ff_start_date, end_date=ff_end_date,
         timezone=game_timezone, replace_existing=True)
-=======
-        daily_waiver = str_to_bool(os.environ["DAILY_WAIVER"])
-    except KeyError:
-        daily_waiver = False
-
-    try:
-        monitor_report = str_to_bool(os.environ["MONITOR_REPORT"])
-    except KeyError:
-        monitor_report = True
-
-    game_timezone = 'America/New_York'
-    bot_main("init")
-    sched = BlockingScheduler(job_defaults={'misfire_grace_time': 15*60})
-
-    # close scores (within 15.99 points): monday evening at 6:30pm east coast time.
-    # power rankings:                     tuesday evening at 6:30pm local time.
-    # trophies:                           tuesday morning at 7:30am local time.
-    # standings:                          wednesday morning at 7:30am local time.
-    # waiver report:                      wednesday morning at 7:30am local time. (optional)
-    # matchups:                           thursday evening at 7:30pm east coast time.
-    # score update:                       friday, monday, and tuesday morning at 7:30am local time.
-    # player monitor report:              sunday morning at 7:30am local time.
-    # score update:                       sunday at 4pm, 8pm east coast time.
-
-    sched.add_job(bot_main, 'cron', ['get_close_scores'], id='close_scores',
-                  day_of_week='mon', hour=18, minute=30, start_date=ff_start_date, end_date=ff_end_date,
-                  timezone=game_timezone, replace_existing=True)
-    sched.add_job(bot_main, 'cron', ['get_power_rankings'], id='power_rankings',
-                  day_of_week='tue', hour=18, minute=30, start_date=ff_start_date, end_date=ff_end_date,
-                  timezone=my_timezone, replace_existing=True)
-    sched.add_job(bot_main, 'cron', ['get_final'], id='final',
-                  day_of_week='tue', hour=7, minute=30, start_date=ff_start_date, end_date=ff_end_date,
-                  timezone=my_timezone, replace_existing=True)
-    sched.add_job(bot_main, 'cron', ['get_standings'], id='standings',
-                    day_of_week='wed', hour=7, minute=30, start_date=ff_start_date, end_date=ff_end_date,
-                    timezone=my_timezone, replace_existing=True)
-    if daily_waiver:
-        sched.add_job(bot_main, 'cron', ['get_waiver_report'], id='waiver_report',
-                      day_of_week='mon, tue, thu, fri, sat, sun', hour=7, minute=31, start_date=ff_start_date, end_date=ff_end_date,
-                      timezone=my_timezone, replace_existing=True)
-
-    sched.add_job(bot_main, 'cron', ['get_matchups'], id='matchups',
-                  day_of_week='thu', hour=19, minute=30, start_date=ff_start_date, end_date=ff_end_date,
-                  timezone=game_timezone, replace_existing=True)
-    sched.add_job(bot_main, 'cron', ['get_scoreboard_short'], id='scoreboard1',
-                  day_of_week='fri,mon', hour=7, minute=30, start_date=ff_start_date, end_date=ff_end_date,
-                  timezone=my_timezone, replace_existing=True)
-
-    if monitor_report:
-        sched.add_job(bot_main, 'cron', ['get_monitor'], id='monitor',
-                    day_of_week='sun', hour=7, minute=30, start_date=ff_start_date, end_date=ff_end_date,
-                    timezone=my_timezone, replace_existing=True)
-
-    sched.add_job(bot_main, 'cron', ['get_scoreboard_short'], id='scoreboard2',
-                  day_of_week='sun', hour='16,20', start_date=ff_start_date, end_date=ff_end_date,
-                  timezone=game_timezone, replace_existing=True)
->>>>>>> 0c483b12
 
     #schedule without a COVID delay:
     #score update:                       friday and monday morning at 7:30am local time.
