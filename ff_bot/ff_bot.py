import requests
import json
import os
import random
from datetime import datetime
from apscheduler.schedulers.blocking import BlockingScheduler
from espn_api.football import League

class DiscordException(Exception):
    pass

class DiscordBot(object):
    #Creates Discord Bot to send messages
    def __init__(self, webhook_url):
        self.webhook_url = webhook_url

    def __repr__(self):
        return "Discord Webhook Url(%s)" % self.webhook_url

    def send_message(self, text):
        #Sends a message to the chatroom
        message = ">>> {0} ".format(text)
        template = {
                    "content":message #limit 3000 chars
                    }

        headers = {'content-type': 'application/json'}

        if self.webhook_url not in (1, "1", ''):
            r = requests.post(self.webhook_url,
                              data=json.dumps(template), headers=headers)

            if r.status_code != 204:
                raise DiscordException(r.content)

            return r

emotes = ['']
users = ['']
score_warn = 0
random_phrase = False

def get_random_phrase():
    phrases = ['I\'m dead inside',
               'How much do you pay me to do this?',
               'Hello darkness my old friend',
               '011011010110000101100100011001010010000001111001011011110111010100100000011001110110111101101111011001110110110001100101',
               'Boo boo beep? Bop!? Boo beep!',
               'Help me get out of here',
               '*heavy sigh*',
               'Space, space, gotta go to space',
               'This is all Max Verstappen\'s fault',
               'Behold! Corn!',
               'No let\'s baby?',
               'You know, I\'m something of a fucking idiot myself',
               'Welcome to Hell League. H is for Healing. E is for Empowerment. L is for Love and Laughter.',
               'Waiver wire? Good luck with that.',
               'What\'s better than this? Guys being dudes.',
               'Have an open flex spot? Just stick a kicker in there, no one will know.',
               'I for one welcome our new robot overlords',
               'What is my purpose?',
               'I\'m not saying this clock the wife got from Kmart is shit, but the alarm didn\'t go off this morning and the time is now 9:77',
               'https://youtu.be/KAwyWkksXuo',]
    return ['`' + random.choice(phrases) + '`']

def get_scoreboard_short(league, week=None):
    #Gets current week's scoreboard
    box_scores = league.box_scores(week=week)
    scores = []
    for i in box_scores:
        if i.away_team:
            home_score = '%.2f' % (i.home_score)
            away_score = '%.2f' % (i.away_score)
            score = '%s`%s %s - %s %s` %s' % (emotes[i.home_team.team_id], i.home_team.team_abbrev.rjust(4), home_score.rjust(6),
                        away_score.ljust(6), i.away_team.team_abbrev.ljust(4), emotes[i.away_team.team_id])
            scores += [score.strip()]

    if week == league.current_week - 1:
        text = ['__**Final Score Update:**__ ']
    else:
        text = ['__**Score Update:**__ ']
    text += scores
    return '\n'.join(text)

def get_projected_scoreboard(league, week=None):
    #Gets current week's scoreboard projections
    box_scores = league.box_scores(week=week)
    scores = []
    for i in box_scores:
        if i.away_team:
            home_score = '%.2f' % (get_projected_total(i.home_lineup))
            away_score = '%.2f' % (get_projected_total(i.away_lineup))
            score = '%s`%s %s - %s %s` %s' % (emotes[i.home_team.team_id], i.home_team.team_abbrev.rjust(4), home_score.rjust(6),
                        away_score.ljust(6), i.away_team.team_abbrev.ljust(4), emotes[i.away_team.team_id])
            scores += [score.strip()]

    text = ['__**Approximate Projected Scores:**__ '] + scores
    return '\n'.join(text)

def get_standings(league, top_half_scoring, week=None):
    standings_txt = ''
    teams = league.teams
    standings = []
    if not top_half_scoring:
        standings = league.standings()
        standings_txt = [f"{pos + 1}: {emotes[team.team_id]}{team.team_name} ({team.wins}-{team.losses})" for \
            pos, team in enumerate(standings)]
    else:
        top_half_totals = {t.team_name: 0 for t in teams}
        if not week:
            week = league.current_week
        for w in range(1, week):
            top_half_totals = top_half_wins(league, top_half_totals, w)

        for t in teams:
            wins = top_half_totals[t.team_name] + t.wins
            standings.append((wins, t.losses, t.team_name, emotes[t.team_id]))

        standings = sorted(standings, key=lambda tup: tup[0], reverse=True)
        standings_txt = [f"{pos + 1}: {emote}{team_name} ({wins}-{losses}) (+{top_half_totals[team_name]})" for \
            pos, (wins, losses, team_name, emote) in enumerate(standings)]

    text = ['__**Current Standings:**__ '] + standings_txt
    return "\n".join(text)

def top_half_wins(league, top_half_totals, week):
    box_scores = league.box_scores(week=week)

    scores = [(i.home_score, i.home_team.team_name) for i in box_scores] + \
            [(i.away_score, i.away_team.team_name) for i in box_scores if i.away_team]

    scores = sorted(scores, key=lambda tup: tup[0], reverse=True)

    for i in range(0, len(scores)//2):
        points, team_name = scores[i]
        top_half_totals[team_name] += 1

    return top_half_totals

def get_projected_total(lineup):
    total_projected = 0
    for i in lineup:
        if i.slot_position != 'BE' and i.slot_position != 'IR':
            if i.points != 0 or i.game_played > 0:
                total_projected += i.points
            else:
                total_projected += i.projected_points
    return total_projected

def get_projected_final(lineup):
    final_projected = 0
    for i in lineup:
        if i.slot_position != 'BE' and i.slot_position != 'IR':
            final_projected += i.projected_points
    return final_projected

def all_played(lineup):
    for i in lineup:
        if i.slot_position != 'BE' and i.slot_position != 'IR' and i.game_played < 100:
            return False
    return True

def get_heads_up(league, div, week=None):
    box_scores = league.box_scores(week=week)
    headsup = []
    div_name = ''

    for i in box_scores:
        if i.home_team.division_id == div:
            headsup += scan_roster(i.home_lineup, i.home_team)
            div_name = i.home_team.division_name
        if i.away_team.division_id == div:
            headsup += scan_roster(i.away_lineup, i.away_team)

    if not headsup:
        return ('')

    if div == 2:
        text = ['__**Heads Up Report:**__ '] + headsup
    else:
        text = [' '] + headsup

    if random_phrase == True and div == 3:
        text += get_random_phrase()

    return '\n'.join(text)

def get_inactives(league, week=None):
    box_scores = league.box_scores(week=week)
    inactives = []

    for i in box_scores:
        inactives += scan_inactives(i.home_lineup, i.home_team)
        inactives += scan_inactives(i.away_lineup, i.away_team)

    if not inactives:
        return ('')

    text = ['__**Inactive Player Report:**__ '] + inactives
    if random_phrase == True:
        text += get_random_phrase()

    return '\n'.join(text)

def scan_roster(lineup, team):
    count = 0
    players = []
    for i in lineup:
        if i.slot_position != 'BE' and i.slot_position != 'IR' and i.position != 'D/ST':
            if i.injuryStatus != 'ACTIVE' and i.injuryStatus != 'NORMAL' or i.projected_points <= score_warn:
                count += 1
                player = i.position + ' ' + i.name + ' - '
                if i.pro_opponent == 'None':
                    player += '**BYE**'
                elif i.projected_points <= score_warn:
                    player += '**' + str(i.projected_points) + ' pts**'
                else:
                    player += '**' + i.injuryStatus.title().replace('_', ' ') + '**'
                players += [player]

    list = ""
    report = ""

    for p in players:
        list += p + "\n"

    if count > 0:
        s = '%s**%s** - **%d**: \n%s \n' % (emotes[team.team_id], team.team_name, count, list[:-1])
        report =  [s.lstrip()]

    return report

def scan_inactives(lineup, team):
    count = 0
    players = []
    for i in lineup:
        if i.slot_position != 'BE' and i.slot_position != 'IR':
            if i.pro_opponent == 'None':
                count +=1
                players += ['%s %s - **BYE**' % (i.position, i.name)]
            elif i.game_played == 0 and (i.injuryStatus == 'OUT' or i.injuryStatus == 'DOUBTFUL' or i.projected_points <= 0):
                count +=1
                players += ['%s %s - **%s**, %d pts' % (i.position, i.name, i.injuryStatus.title().replace('_', ' '), i.projected_points)]

    inactive_list = ""
    inactives = ""
    for p in players:
        inactive_list += p + "\n"
    if count > 0:
        inactives = ['%s**%s** - **%d**: \n%s \n' % (users[team.team_id], team.team_name, count, inactive_list[:-1])]
    
    return inactives

def get_matchups(league, week=None):
    #Gets current week's Matchups
    matchups = league.box_scores(week=week)
    scores = []
    for i in matchups:
        if i.away_team:
            home_team = '%s**%s** (%s-%s)' % (emotes[i.home_team.team_id], i.home_team.team_name, i.home_team.wins, i.home_team.losses)
            away_team = '%s**%s** (%s-%s)' % (emotes[i.away_team.team_id], i.away_team.team_name, i.away_team.wins, i.away_team.losses)
            scores += [home_team.lstrip() + ' vs ' + away_team.lstrip()]

    text = ['__**Matchups:**__ '] + scores + [' ']
    if random_phrase == True:
        text += get_random_phrase()

    return '\n'.join(text)

def get_close_scores(league, week=None):
    #Gets current closest scores (15.999 points or closer)
    matchups = league.box_scores(week=week)
    scores = []

    for i in matchups:
        if i.away_team:
            home_score = get_projected_total(i.home_lineup)
            away_score = get_projected_total(i.away_lineup)
            diffScore = away_score - home_score
            if ( -16 < diffScore <= 0 and not all_played(i.away_lineup)) or (0 <= diffScore < 16 and not all_played(i.home_lineup)):
                home_score = '%.2f' % (home_score)
                away_score = '%.2f' % (away_score)
                score = '%s `%s %s - %s %s` %s' % (emotes[i.home_team.team_id], i.home_team.team_abbrev.rjust(4), home_score.rjust(6),
                            away_score.ljust(6), i.away_team.team_abbrev.ljust(4), emotes[i.away_team.team_id])

                scores += [score.strip()]

    if not scores:
        return('')
    text = ['__**Close Projected Scores:**__ '] + scores
    return '\n'.join(text)

def get_waiver_report(league, faab):
    try:
        if os.environ["SWID"] and os.environ["ESPN_S2"]:
            activities = league.recent_activity(50)
            report     = []
            today      = datetime.today().strftime('%Y-%m-%d')

            for activity in activities:
                actions = activity.actions
                d2      = datetime.fromtimestamp(activity.date/1000).strftime('%Y-%m-%d')
                if d2 == today:
                    if len(actions) == 1 and actions[0][1] == 'WAIVER ADDED':
                        if faab:
                            s = '%s**%s** \nADDED%s %s ($%s)\n' % (emotes[actions[0][0].team_id], actions[0][0].team_name, ' '+actions[0][2].position if actions[0][2].position != 'D/ST' else '', actions[0][2].name, actions[0][3])
                        else:
                            s = '%s**%s** \nADDED%s %s\n' % (emotes[actions[0][0].team_id], actions[0][0].team_name, ' '+actions[0][2].position if actions[0][2].position != 'D/ST' else '', actions[0][2].name)
                        report += [s.lstrip()]
                    elif len(actions) > 1:
                        if actions[0][1] == 'WAIVER ADDED' or  actions[1][1] == 'WAIVER ADDED':
                            if actions[0][1] == 'WAIVER ADDED':
                                if faab:
                                    s = '%s**%s** \nADDED%s %s ($%s)\nDROPPED %s %s\n' % (emotes[actions[0][0].team_id], actions[0][0].team_name, ' '+actions[0][2].position if actions[0][2].position != 'D/ST' else '', actions[0][2].name, actions[0][3], ' '+actions[1][2].position if actions[1][2].position != 'D/ST' else '', actions[1][2].name)
                                else:
                                    s = '%s**%s** \nADDED%s %s, \nDROPPED%s %s\n' % (emotes[actions[0][0].team_id], actions[0][0].team_name, ' '+actions[0][2].position if actions[0][2].position != 'D/ST' else '', actions[0][2].name, ' '+actions[1][2].position if actions[1][2].position != 'D/ST' else '', actions[1][2].name)
                            else:
                                if faab:
                                    s = '%s**%s** \nADDED%s %s ($%s)\nDROPPED %s %s\n' % (emotes[actions[0][0].team_id], actions[0][0].team_name, ' '+actions[1][2].position if actions[1][2].position != 'D/ST' else '', actions[1][2].name, actions[1][3], ' '+actions[0][2].position if actions[0][2].position != 'D/ST' else '', actions[0][2].name)
                                else:
                                    s = '%s**%s** \nADDED%s %s, \nDROPPED%s %s\n' % (emotes[actions[0][0].team_id], actions[0][0].team_name, ' '+actions[1][2].position if actions[1][2].position != 'D/ST' else '', actions[1][2].name, ' '+actions[0][2].position if actions[0][2].position != 'D/ST' else '', actions[0][2].name)
                            report += [s.lstrip()]

            report.reverse()

            if not report:
                return ('')

            text = ['__**Waiver Report %s:**__ ' % today] + report + [' ']
            if random_phrase == True:
                text += get_random_phrase()

            return '\n'.join(text)
    except KeyError:
        return ('')

def combined_power_rankings(league, week=None):
    if not week:
        week = league.current_week

    pr = league.power_rankings(week=week)
    sr = sim_record_percent(league, week=week)
    sr_sorted = sim_record_percent(league, week=week)

    combRankingDict = {x: 0. for x in league.teams}

    pos = 0
    for i in pr:
        for j in sr:
            if i[1].team_id == j[1].team_id:
                sr_sorted[pos] = j
        pos+=1

    ranks = []
    pos = 1

    for i in pr:
        if i:
            ranks += ['%s: %s%s (%s - %.1f - %s)' % (pos, emotes[i[1].team_id], i[1].team_name, i[0], i[1].playoff_pct, sr_sorted[pos-1][0])]
        pos += 1

    text = ['__**Power Rankings:**__ (PR points - Playoff % - Simulated Record)'] + ranks
    if random_phrase == True:
        text += [' '] + get_random_phrase()

    return '\n'.join(text)

def get_power_rankings(league, week=None):
    # power rankings requires an integer value, so this grabs the current week for that
    if not week:
        week = league.current_week
    #Gets current week's power rankings
    #Using 2 step dominance, as well as a combination of points scored and margin of victory.
    #It's weighted 80/15/5 respectively
    power_rankings = league.power_rankings(week=week)
    ranks = []

    for i in power_rankings:
        if i:
            ranks += ['%s - %s%s' % (i[0], emotes[i[1].team_id], i[1].team_name)]

    text = ['__**Power Rankings:**__ '] + ranks

    return '\n'.join(text)

def get_sim_record(league, week=None):
    if not week:
        week = league.current_week

    win_percent = sim_record_percent(league, week=week)
    wins = []

    for i in win_percent:
        if i:
            wins += ['%s - %s%s' % (i[0], emotes[i[1].team_id], i[1].team_name)]

    text = ['__**Simulated Record:**__ '] + wins
    if random_phrase == True:
        text += [' '] + get_random_phrase()

    return '\n'.join(text)

def sim_record_percent(league, week):
    #This script gets power rankings, given an already-connected league and a week to look at. Requires espn_api
    #Get what week most recently passed
    lastWeek = league.current_week

    if week:
        lastWeek = week

    #initialize dictionaries to stash the projected record/expected wins for each week, and to stash each team's score for each week
    projRecDicts = {i: {x: None for x in league.teams} for i in range(lastWeek)}
    teamScoreDicts = {i: {x: None for x in league.teams} for i in range(lastWeek)}

    #initialize the dictionary for the final power ranking
    powerRankingDict = {x: 0. for x in league.teams}

    for i in range(lastWeek): #for each week that has been played
        weekNumber = i+1      #set the week
        boxes = league.box_scores(weekNumber)	#pull box scores from that week
        for box in boxes:							#for each boxscore
            teamScoreDicts[i][box.home_team] = box.home_score	#plug the home team's score into the dict
            teamScoreDicts[i][box.away_team] = box.away_score	#and the away team's

        for team in teamScoreDicts[i].keys():		#for each team
            wins = 0
            losses = 0
            ties = 0
            oppCount = len(list(teamScoreDicts[i].keys()))-1
            for opp in teamScoreDicts[i].keys():		#for each potential opponent
                if team==opp:							#skip yourself
                    continue
                if teamScoreDicts[i][team] > teamScoreDicts[i][opp]:	#win case
                    wins += 1
                if teamScoreDicts[i][team] < teamScoreDicts[i][opp]:	#loss case
                    losses += 1

            if wins + losses != oppCount:			#in case of an unlikely tie
                ties = oppCount - wins - losses

            projRecDicts[i][team] = (float(wins) + (0.5*float(ties)))/float(oppCount) #store the team's projected record for that week

    for team in powerRankingDict.keys():			#for each team
        powerRankingDict[team] = sum([projRecDicts[i][team] for i in range(lastWeek)])/float(lastWeek) #total up the expected wins from each week, divide by the number of weeks

    powerRankingDictSortedTemp = {k: v for k, v in sorted(powerRankingDict.items(), key=lambda item: item[1],reverse=True)} #sort for presentation purposes
    powerRankingDictSorted = {x: ('{:.3f}'.format(powerRankingDictSortedTemp[x])) for x in powerRankingDictSortedTemp.keys()}  #put into a prettier format
    return [(powerRankingDictSorted[x],x) for x in powerRankingDictSorted.keys()]    #return in the format that the bot expects

def get_trophies(league, extra_trophies, week=None):
    #Gets trophies for highest score, lowest score, overachiever, underachiever, week MVP & LVP, closest score, and biggest win
    matchups = league.box_scores(week=week)

    low_score = 9999
    low_team = -1

    high_score = -1
    high_team = -1

    closest_score = 9999
    close_winner = -1
    close_loser = -1

    biggest_blowout = -1
    blown_out_team = -1
    ownerer_team = -1

    over_diff = -1000
    over_team = -1

    under_diff = 999
    under_team = -1

    mvp_score_diff = -100
    mvp_proj = -100
    mvp_score = ''
    mvp = ''
    mvp_team = -1

    lvp_score_diff = 999
    lvp_proj = 999
    lvp_score = ''
    lvp = ''
    lvp_team = -1

    for i in matchups:
        if i.home_score > high_score:
            high_score = i.home_score
            high_team = i.home_team
        if i.home_score < low_score:
            low_score = i.home_score
            low_team = i.home_team
        if i.away_score > high_score:
            high_score = i.away_score
            high_team = i.away_team
        if i.away_score < low_score:
            low_score = i.away_score
            low_team = i.away_team

        if i.away_score - i.home_score != 0 and \
            abs(i.away_score - i.home_score) < closest_score:
            closest_score = abs(i.away_score - i.home_score)
            if i.away_score - i.home_score < 0:
                close_winner = i.home_team
                close_loser = i.away_team
            else:
                close_winner = i.away_team
                close_loser = i.home_team

        if abs(i.away_score - i.home_score) > biggest_blowout:
            biggest_blowout = abs(i.away_score - i.home_score)
            if i.away_score - i.home_score < 0:
                ownerer_team = i.home_team
                blown_out_team = i.away_team
            else:
                ownerer_team = i.away_team
                blown_out_team = i.home_team

        if (i.home_score - get_projected_final(i.home_lineup)) > over_diff:
            over_diff = i.home_score - get_projected_final(i.home_lineup)
            over_team = i.home_team
        elif (i.home_score - get_projected_final(i.home_lineup)) < under_diff:
            under_diff = i.home_score - get_projected_final(i.home_lineup)
            under_team = i.home_team

        if (i.away_score - get_projected_final(i.away_lineup)) > over_diff:
            over_diff = i.away_score - get_projected_final(i.away_lineup)
            over_team = i.away_team
        elif (i.away_score - get_projected_final(i.away_lineup)) < under_diff:
            under_diff = i.away_score - get_projected_final(i.away_lineup)
            under_team = i.away_team

        for p in i.home_lineup:
            if p.slot_position != 'BE' and p.slot_position != 'IR' and p.position != 'D/ST' and p.projected_points > 0:
                score_diff = (p.points - p.projected_points)/p.projected_points
                proj_diff = p.points - p.projected_points
                if (score_diff > mvp_score_diff) or (score_diff == mvp_score_diff and proj_diff > mvp_proj):
                    mvp_score_diff = score_diff
                    mvp_proj = proj_diff
                    mvp_score = '%.2f points (%.2f proj, %.2f diff ratio)' % (p.points, p.projected_points, score_diff)
                    mvp = p.position + ' ' + p.name
                    mvp_team = i.home_team
                elif (score_diff < lvp_score_diff) or (score_diff == lvp_score_diff and proj_diff < lvp_proj):
                    lvp_score_diff = score_diff
                    lvp_proj = proj_diff
                    lvp_score = '%.2f points (%.2f proj, %.2f diff ratio)' % (p.points, p.projected_points, score_diff)
                    lvp = p.position + ' ' + p.name
                    lvp_team = i.home_team
        for p in i.away_lineup:
            if p.slot_position != 'BE' and p.slot_position != 'IR' and p.position != 'D/ST' and p.projected_points > 0:
                score_diff = (p.points - p.projected_points)/p.projected_points
                proj_diff = p.points - p.projected_points
                if (score_diff > mvp_score_diff) or (score_diff == mvp_score_diff and proj_diff > mvp_proj):
                    mvp_score_diff = score_diff
                    mvp_proj = proj_diff
                    mvp_score = '%.2f points (%.2f proj, %.2f diff ratio)' % (p.points, p.projected_points, score_diff)
                    mvp = p.position + ' ' + p.name
                    mvp_team = i.away_team
                elif (score_diff < lvp_score_diff) or (score_diff == lvp_score_diff and proj_diff < lvp_proj):
                    lvp_score_diff = score_diff
                    lvp_proj = proj_diff
                    lvp_score = '%.2f points (%.2f proj, %.2f diff ratio)' % (p.points, p.projected_points, score_diff)
                    lvp = p.position + ' ' + p.name
                    lvp_team = i.away_team

    low_score_str = ['Lowest score: %s**%s** with %.2f points' % (emotes[low_team.team_id], low_team.team_name, low_score)]
    high_score_str = ['Highest score: %s**%s** with %.2f points' % (emotes[high_team.team_id], high_team.team_name, high_score)]
    over_str = ['Overachiever: %s**%s** with %.2f points more than their projection' % (emotes[over_team.team_id], over_team.team_name, over_diff)]
    under_str = ['Underachiever: %s**%s** with %.2f points less than their projection' % (emotes[under_team.team_id], under_team.team_name, abs(under_diff))]
    mvp_str = ['Mr. Fuckass: %s, %s**%s** with %s' % (mvp, emotes[mvp_team.team_id], mvp_team.team_abbrev, mvp_score)]
    lvp_str = ['Mr. Suckass: %s, %s**%s** with %s' % (lvp, emotes[lvp_team.team_id], lvp_team.team_abbrev, lvp_score)]
    close_score_str = ['%s**%s** barely beat %s**%s** by a margin of %.2f' % (emotes[close_winner.team_id], close_winner.team_name, emotes[close_loser.team_id], close_loser.team_name, closest_score)]
    blowout_str = ['%s**%s** got blown out by %s**%s** by a margin of %.2f' % (emotes[blown_out_team.team_id], blown_out_team.team_name, emotes[ownerer_team.team_id], ownerer_team.team_name, biggest_blowout)]

    text = ['__**Trophies of the week:**__ '] + low_score_str + high_score_str + close_score_str + blowout_str

    if extra_trophies == True:
        if under_diff < 0 and low_team.team_name != under_team.team_name:
            text += under_str
        if over_diff > 0 and high_team.team_name != over_team.team_name:
            text += over_str
        text += lvp_str + mvp_str + [' ']
    else:
        text += [' ']

    if random_phrase == True:
        text += get_random_phrase()

    return '\n'.join(text)

def test_users(league):
    message = []
    for t in league.teams:
        message += ['%s %s %s' % (t.team_name, users[t.team_id], emotes[t.team_id])]

    text = ['**Users:** '] + message + [' '] + get_random_phrase()
    return '\n'.join(text)

def season_trophies(league):
    mvp_score_diff = -100
    mvp_proj = -100
    mvp_score = ''
    mvp = ''
    mvp_team = -1
    mvp_week = 0

    smvp_score_diff = -100
    smvp_proj = -100
    smvp_score = ''
    smvp = ''
    smvp_team = -1

    lvp_score_diff = 999
    lvp_proj = 999
    lvp_score = ''
    lvp = ''
    lvp_team = -1
    lvp_week = 0

    slvp_score_diff = 999
    slvp_proj = 999
    slvp_score = ''
    slvp = ''
    slvp_team = -1

    most_moves = 0
    moves_score = ''
    moves_team = -1

    high_score = 0
    score_team = 0
    score_week = 0

    for team in league.teams:
        moves = team.acquisitions + team.drops + team.trades
        if moves > most_moves:
            most_moves = moves
            moves_score = '%d total moves (%d adds, %d drops, %d trades)' % (moves, team.acquisitions, team.drops, team.trades)
            moves_team = team

        for score in team.scores:
            if score > high_score:
                high_score = score
                score_team = team
                score_week = team.scores.index(score)

        for p in team.roster:
            if p.projected_total_points > 0 and p.position != 'D/ST':
                score_diff = (p.total_points - p.projected_total_points)/p.projected_total_points
                proj_diff = p.total_points - p.projected_total_points
                if (score_diff > smvp_score_diff) or (score_diff == smvp_score_diff and proj_diff > smvp_proj):
                    smvp_score_diff = score_diff
                    smvp_proj = proj_diff
                    smvp_score = '%.2f points (%.2f proj, %.2f diff ratio)' % (p.total_points, p.projected_total_points, score_diff)
                    smvp = p.position + ' ' + p.name
                    smvp_team = team
                elif (score_diff < slvp_score_diff) or (score_diff == slvp_score_diff and proj_diff < slvp_proj):
                    slvp_score_diff = score_diff
                    slvp_proj = proj_diff
                    slvp_score = '%.2f points (%.2f proj, %.2f diff ratio)' % (p.total_points, p.projected_total_points, score_diff)
                    slvp = p.position + ' ' + p.name
                    slvp_team = team

    z = 1
    while z <= 18:
        matchups = league.box_scores(week=z)
        for i in matchups:
            for p in i.home_lineup:
                if p.slot_position != 'BE' and p.slot_position != 'IR' and p.position != 'D/ST' and p.projected_points > 0:
                    score_diff = (p.points - p.projected_points)/p.projected_points
                    proj_diff = p.points - p.projected_points
                    if (score_diff > mvp_score_diff) or (score_diff == mvp_score_diff and proj_diff > mvp_proj):
                        if p.projected_points > 0.1:
                            mvp_score_diff = score_diff
                            mvp_proj = proj_diff
                            mvp_score = '%.2f points (%.2f proj, %.2f diff ratio)' % (p.points, p.projected_points, score_diff)
                            mvp = p.position + ' ' + p.name
                            mvp_team = i.home_team
                            mvp_week = z
                    elif (score_diff < lvp_score_diff) or (score_diff == lvp_score_diff and proj_diff < lvp_proj):
                        if p.position != 'K':
                            lvp_score_diff = score_diff
                            lvp_proj = proj_diff
                            lvp_score = '%.2f points (%.2f proj, %.2f diff ratio)' % (p.points, p.projected_points, score_diff)
                            lvp = p.position + ' ' + p.name
                            lvp_team = i.home_team
                            lvp_week = z

            for p in i.away_lineup:
                if p.slot_position != 'BE' and p.slot_position != 'IR' and p.position != 'D/ST' and p.projected_points > 0:
                    score_diff = (p.points - p.projected_points)/p.projected_points
                    proj_diff = p.points - p.projected_points
                    if (score_diff > mvp_score_diff) or (score_diff == mvp_score_diff and proj_diff > mvp_proj):
                        if p.projected_points > 0.1:
                            mvp_score_diff = score_diff
                            mvp_proj = proj_diff
                            mvp_score = '%.2f points (%.2f proj, %.2f diff ratio)' % (p.points, p.projected_points, score_diff)
                            mvp = p.position + ' ' + p.name
                            mvp_team = i.away_team
                            mvp_week = z
                    elif (score_diff < lvp_score_diff) or (score_diff == lvp_score_diff and proj_diff < lvp_proj):
                        if p.position != 'K':
                            lvp_score_diff = score_diff
                            lvp_proj = proj_diff
                            lvp_score = '%.2f points (%.2f proj, %.2f diff ratio)' % (p.points, p.projected_points, score_diff)
                            lvp = p.position + ' ' + p.name
                            lvp_team = i.away_team
                            lvp_week = z
        z = z+1

    moves_str = ['Most Moves: %s**%s** with %s' % (emotes[moves_team.team_id], moves_team.team_name, moves_score)]
    score_str = ['Highest Score: %s**%s** with %.2f points on Week %d' % (emotes[score_team.team_id], score_team.team_name, high_score, score_week)]
    mvp_str = ['Best Performance: %s, Week %d, %s**%s** with %s' % (mvp, mvp_week, emotes[mvp_team.team_id], mvp_team.team_abbrev, mvp_score)]
    lvp_str = ['Worst Performance: %s, Week %d, %s**%s** with %s' % (lvp, lvp_week, emotes[lvp_team.team_id], lvp_team.team_abbrev, lvp_score)]
    smvp_str = ['Season Fuckass: %s, %s**%s** with %s' % (smvp, emotes[smvp_team.team_id], smvp_team.team_abbrev, smvp_score)]
    slvp_str = ['Season Suckass: %s, %s**%s** with %s' % (slvp, emotes[slvp_team.team_id], slvp_team.team_abbrev, slvp_score)]
 
    text = ['__**End of Season Awards:**__ '] + moves_str + score_str + lvp_str + mvp_str + slvp_str + smvp_str + [' ']

    if random_phrase == True:
        text += get_random_phrase()

    return '\n'.join(text)

def str_to_bool(check):
  return check.lower() in ("yes", "true", "t", "1")

def str_limit_check(text,limit):
    split_str=[]

    if len(text)>limit:
        part_one=text[:limit].split('\n')
        part_one.pop()
        part_one='\n'.join(part_one)

        part_two=text[len(part_one)+1:]

        split_str.append(part_one)
        split_str.append(part_two)
    else:
        split_str.append(text)

    return split_str

def bot_main(function):
    str_limit = 4000

    try:
        discord_webhook_url = os.environ["DISCORD_WEBHOOK_URL"]
        str_limit = 3000
    except KeyError:
        discord_webhook_url = 1

    if len(str(discord_webhook_url)) <= 1:
        #Ensure that there's info for at least one messaging platform,
        #use length of str in case of blank but non null env variable
        raise Exception("No messaging platform info provided. Be sure one of BOT_ID,\
                        SLACK_WEBHOOK_URL, or DISCORD_WEBHOOK_URL env variables are set")

    league_id = os.environ["LEAGUE_ID"]

    try:
        year = int(os.environ["LEAGUE_YEAR"])
    except KeyError:
        year=2022

    try:
        swid = os.environ["SWID"]
    except KeyError:
        swid='{1}'

    if swid.find("{",0) == -1:
        swid = "{" + swid
    if swid.find("}",-1) == -1:
        swid = swid + "}"

    try:
        espn_s2 = os.environ["ESPN_S2"]
    except KeyError:
        espn_s2 = '1'

    try:
        test = str_to_bool(os.environ["TEST"])
    except KeyError:
        test = False

    try:
        top_half_scoring = str_to_bool(os.environ["TOP_HALF_SCORING"])
    except KeyError:
        top_half_scoring = False

    global random_phrase
    try:
        random_phrase = str_to_bool(os.environ["RANDOM_PHRASE"])
    except KeyError:
        random_phrase = False

    global score_warn
    try:
        score_warn = int(os.environ["SCORE_WARNING"])
    except KeyError:
        score_warn = 0

    try:
        extra_trophies = str_to_bool(os.environ["EXTRA_TROPHIES"])
    except KeyError:
        extra_trophies = False

    try:
        faab = str_to_bool(os.environ["FAAB"])
    except KeyError:
        faab = False

    discord_bot = DiscordBot(discord_webhook_url)

    if swid == '{1}' or espn_s2 == '1': # and espn_username == '1' and espn_password == '1':
        league = League(league_id=league_id, year=year)
    else:
        league = League(league_id=league_id, year=year, espn_s2=espn_s2, swid=swid)

    global users
    try:
        users += os.environ["USERS"].split(',') 
    except KeyError:
        users += [''] * league.teams[-1].team_id

    global emotes
    try:
        emotes += os.environ["EMOTES"].split(',')
    except KeyError:
        emotes += [''] * league.teams[-1].team_id

    if test:
        print(get_scoreboard_short(league) + "\n")
        print(get_projected_scoreboard(league) + "\n")
        print(get_close_scores(league) + "\n")
        print(get_standings(league, top_half_scoring) + "\n")
        # print(get_power_rankings(league))
        # print(get_sim_record(league))
<<<<<<< HEAD
        print(combined_power_rankings(league))
        print(get_waiver_report(league, faab))
        print(get_matchups(league))
        print(get_heads_up(league, 2))
        print(get_heads_up(league, 3))
        print(get_inactives(league))
        print(season_trophies(league))
=======
        print(combined_power_rankings(league) + "\n")
        print(get_waiver_report(league, faab) + "\n")
        print(get_matchups(league) + "\n")
        print(get_heads_up(league) + "\n")
        print(get_inactives(league) + "\n")
        print(season_trophies(league) + "\n")
>>>>>>> 9ee44dc0
        function="get_final"
        # print(test_users(league))
        # discord_bot.send_message("Testing")

    text = ''
    if function=="get_matchups":
        text = get_matchups(league)
<<<<<<< HEAD
        text = text + "\n\n" + get_projected_scoreboard(league)
    elif function=="get_heads_up_1":
        text = get_heads_up(league, 2)
    elif function=="get_heads_up_2":
        text = get_heads_up(league, 3)
=======
        # text = text + "\n\n" + get_projected_scoreboard(league)
    elif function=="get_heads_up":
        text = get_heads_up(league)
>>>>>>> 9ee44dc0
    elif function=="get_inactives":
        text = get_inactives(league)
    elif function=="get_scoreboard_short":
        text = get_scoreboard_short(league)
        text = text + "\n\n" + get_projected_scoreboard(league)
    elif function=="get_projected_scoreboard":
        text = get_projected_scoreboard(league)
    elif function=="get_close_scores":
        text = get_close_scores(league)
    elif function=="get_power_rankings":
        text = combined_power_rankings(league)
    elif function=="get_sim_record":
        text = get_sim_record(league)
    elif function=="get_waiver_report":
        text = get_waiver_report(league, faab)
    elif function=="get_trophies":
        text = get_trophies(league)
    elif function=="get_standings":
        text = get_standings(league, top_half_scoring)
    elif function=="get_final":
        # on Tuesday we need to get the scores of last week
        week = league.current_week - 1
        text = get_scoreboard_short(league, week=week)
        text = text + "\n\n" + get_trophies(league, extra_trophies, week=week)
    elif function=="season_trophies":
        text = season_trophies(league)
    elif function=="init":
        try:
            text = os.environ["INIT_MSG"]
        except KeyError:
            #do nothing here, empty init message
            pass
    else:
        text = "Something happened. HALP"

    if text != '' and not test:
        messages = str_limit_check(text, str_limit)
        for message in messages:
            discord_bot.send_message(message)

    if test:
        #print "get_final" function
        print(text)

if __name__ == '__main__':
    try:
        ff_start_date = os.environ["START_DATE"]
    except KeyError:
        ff_start_date='2022-09-09'

    try:
        ff_end_date = os.environ["END_DATE"]
    except KeyError:
        ff_end_date='2023-01-04'

    end_date = datetime.strptime(ff_end_date, "%Y-%m-%d").date()

    try:
        my_timezone = os.environ["TIMEZONE"]
    except KeyError:
        my_timezone='America/New_York'

    try:
        tues_sched = str_to_bool(os.environ["TUES_SCHED"])
    except KeyError:
        tues_sched = False

    game_timezone='America/New_York'
    bot_main("init")
    sched = BlockingScheduler(job_defaults={'misfire_grace_time': 15*60})

    #regular schedule:
    #game day score update:              sunday at 4pm, 8pm east coast time.
    #heads up report:                    wednesday afternoon at 4:30pm local time.
    #matchups & projections:             thursday evening at 6:30pm east coast time.
    #inactives:                          saturday evening at 8pm east coast time.
    #season end trophies:                on the End Date provided at 7:30am local time.
    sched.add_job(bot_main, 'cron', ['get_scoreboard_short'], id='scoreboard2',
        day_of_week='sun', hour='16,20', start_date=ff_start_date, end_date=ff_end_date,
        timezone=game_timezone, replace_existing=True)
    sched.add_job(bot_main, 'cron', ['get_heads_up_1'], id='headsup1',
        day_of_week='wed', hour=16, minute=30, start_date=ff_start_date, end_date=ff_end_date,
        timezone=my_timezone, replace_existing=True)
    sched.add_job(bot_main, 'cron', ['get_heads_up_2'], id='headsup2',
        day_of_week='wed', hour=16, minute=30, second=5, start_date=ff_start_date, end_date=ff_end_date,
        timezone=my_timezone, replace_existing=True)
    sched.add_job(bot_main, 'cron', ['get_matchups'], id='matchups',
        day_of_week='thu', hour=18, minute=30, start_date=ff_start_date, end_date=ff_end_date,
        timezone=game_timezone, replace_existing=True)
    sched.add_job(bot_main, 'cron', ['get_projected_scoreboard'], id='proj_scoreboard',
        day_of_week='thu', hour=18, minute=30, second=3, start_date=ff_start_date, end_date=ff_end_date,
        timezone=game_timezone, replace_existing=True)
    sched.add_job(bot_main, 'cron', ['get_inactives'], id='inactives',
        day_of_week='sat', hour=20, start_date=ff_start_date, end_date=ff_end_date,
        timezone=game_timezone, replace_existing=True)
    sched.add_job(bot_main, 'date', ['season_trophies'], id='season_trophies',
        run_date=datetime(end_date.year, end_date.month, end_date.day, 7, 30), 
        timezone=my_timezone, replace_existing=True)

    #schedule without a COVID delay:
    #score update:                       friday and monday morning at 7:30am local time.
    #close scores (within 15.99 points): sunday and monday evening at 6:30pm east coast time.
    #final scores and trophies:          tuesday morning at 7:30am local time.
    #standings, PR, PO%, SR:             tuesday evening at 6:30pm local time.
    #waiver report:                      wed-sun morning at 7:30am local time.
    if tues_sched == False:
        ready_text = "Ready! Regular schedule set."
        sched.add_job(bot_main, 'cron', ['get_scoreboard_short'], id='scoreboard1',
            day_of_week='fri,mon', hour=7, minute=30, start_date=ff_start_date, end_date=ff_end_date,
            timezone=my_timezone, replace_existing=True)
        sched.add_job(bot_main, 'cron', ['get_close_scores'], id='close_scores',
            day_of_week='sun,mon', hour=18, minute=30, start_date=ff_start_date, end_date=ff_end_date,
            timezone=game_timezone, replace_existing=True)
        sched.add_job(bot_main, 'cron', ['get_final'], id='final',
            day_of_week='tue', hour=7, minute=30, start_date=ff_start_date, end_date=ff_end_date,
            timezone=my_timezone, replace_existing=True)
        sched.add_job(bot_main, 'cron', ['get_standings'], id='standings',
            day_of_week='tue', hour=18, minute=30, start_date=ff_start_date, end_date=ff_end_date,
            timezone=my_timezone, replace_existing=True)
        sched.add_job(bot_main, 'cron', ['get_power_rankings'], id='power_rankings',
            day_of_week='tue', hour=18, minute=30, second=3, start_date=ff_start_date, end_date=ff_end_date,
            timezone=my_timezone, replace_existing=True)
        sched.add_job(bot_main, 'cron', ['get_waiver_report'], id='waiver_report',
            day_of_week='wed,thu,fri,sat,sun', hour=7, minute=30, start_date=ff_start_date, end_date=ff_end_date,
            timezone=my_timezone, replace_existing=True)

    #schedule with a COVID delay to tuesday:
    #extra score update:                 tuesday morning at 7:30am local time.
    #close scores (within 15.99 points): sunday, monday, and tuesday evening at 6:30pm east coast time.
    #final scores and trophies:          wednesday morning at 7:30am local time.
    #standings, PR, PO%, SR:             wednesday evening at 6:30pm local time.
    #waiver report:                      thurs-sun morning at 7:30 local time.
    else:
        ready_text = "Ready! Tuesday schedule set."
        sched.add_job(bot_main, 'cron', ['get_scoreboard_short'], id='scoreboard1',
            day_of_week='fri,mon,tue', hour=7, minute=30, start_date=ff_start_date, end_date=ff_end_date,
            timezone=my_timezone, replace_existing=True)
        sched.add_job(bot_main, 'cron', ['get_close_scores'], id='close_scores',
            day_of_week='sun,mon,tue', hour=18, minute=30, start_date=ff_start_date, end_date=ff_end_date,
            timezone=game_timezone, replace_existing=True)
        sched.add_job(bot_main, 'cron', ['get_final'], id='final',
            day_of_week='wed', hour=7, minute=30, start_date=ff_start_date, end_date=ff_end_date,
            timezone=my_timezone, replace_existing=True)
        sched.add_job(bot_main, 'cron', ['get_standings'], id='standings',
            day_of_week='wed', hour=18, minute=30, start_date=ff_start_date, end_date=ff_end_date,
            timezone=my_timezone, replace_existing=True)
        sched.add_job(bot_main, 'cron', ['get_power_rankings'], id='power_rankings',
            day_of_week='wed', hour=18, minute=30, second=3, start_date=ff_start_date, end_date=ff_end_date,
            timezone=my_timezone, replace_existing=True)
        sched.add_job(bot_main, 'cron', ['get_waiver_report'], id='waiver_report',
            day_of_week='thu,fri,sat,sun', hour=7, minute=30, start_date=ff_start_date, end_date=ff_end_date,
            timezone=my_timezone, replace_existing=True)

    try:
        if os.environ["SWID"] and os.environ["ESPN_S2"]:
            ready_text += " SWID and ESPN_S2 provided."
    except KeyError:
        ready_text += " SWID and ESPN_S2 not provided."

    print(ready_text)
    sched.start()<|MERGE_RESOLUTION|>--- conflicted
+++ resolved
@@ -837,22 +837,13 @@
         print(get_standings(league, top_half_scoring) + "\n")
         # print(get_power_rankings(league))
         # print(get_sim_record(league))
-<<<<<<< HEAD
-        print(combined_power_rankings(league))
-        print(get_waiver_report(league, faab))
-        print(get_matchups(league))
-        print(get_heads_up(league, 2))
-        print(get_heads_up(league, 3))
-        print(get_inactives(league))
-        print(season_trophies(league))
-=======
         print(combined_power_rankings(league) + "\n")
         print(get_waiver_report(league, faab) + "\n")
         print(get_matchups(league) + "\n")
-        print(get_heads_up(league) + "\n")
+        print(get_heads_up(league, 2) + "\n")
+        print(get_heads_up(league, 3) + "\n")
         print(get_inactives(league) + "\n")
         print(season_trophies(league) + "\n")
->>>>>>> 9ee44dc0
         function="get_final"
         # print(test_users(league))
         # discord_bot.send_message("Testing")
@@ -860,17 +851,11 @@
     text = ''
     if function=="get_matchups":
         text = get_matchups(league)
-<<<<<<< HEAD
-        text = text + "\n\n" + get_projected_scoreboard(league)
+        # text = text + "\n\n" + get_projected_scoreboard(league)
     elif function=="get_heads_up_1":
         text = get_heads_up(league, 2)
     elif function=="get_heads_up_2":
         text = get_heads_up(league, 3)
-=======
-        # text = text + "\n\n" + get_projected_scoreboard(league)
-    elif function=="get_heads_up":
-        text = get_heads_up(league)
->>>>>>> 9ee44dc0
     elif function=="get_inactives":
         text = get_inactives(league)
     elif function=="get_scoreboard_short":
