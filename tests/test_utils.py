--- conflicted
+++ resolved
@@ -21,14 +21,9 @@
     def test_str_to_bool_one(self):
         assert util.str_to_bool("1") == True
 
-<<<<<<< HEAD
-        # Act
-        actual_output = util.str_to_bool(s)
-=======
     # Test cases for case insensitivity
     def test_str_to_bool_yes_caps(self):
         assert util.str_to_bool("YES") == True
->>>>>>> 730c016c
 
     def test_str_to_bool_true_mixed_case(self):
         assert util.str_to_bool("TrUe") == True
@@ -40,13 +35,8 @@
     def test_str_to_bool_false(self):
         assert util.str_to_bool("false") == False
 
-<<<<<<< HEAD
-        # Act
-        actual_output = util.str_to_bool(s)
-=======
     def test_str_to_bool_f(self):
         assert util.str_to_bool("f") == False
->>>>>>> 730c016c
 
     def test_str_to_bool_zero(self):
         assert util.str_to_bool("0") == False
@@ -55,14 +45,9 @@
     def test_str_to_bool_random_string(self):
         assert util.str_to_bool("random") == False
 
-<<<<<<< HEAD
-        # Act
-        actual_output = util.str_to_bool(s)
-=======
     # Test cases for empty string
     def test_str_to_bool_empty_string(self):
         assert util.str_to_bool("") == False
->>>>>>> 730c016c
 
     # Test cases for numbers other than '1' and '0'
     def test_str_to_bool_two(self):
@@ -72,14 +57,9 @@
     def test_str_to_bool_special_characters(self):
         assert util.str_to_bool("!@#$%^&*()") == False
 
-<<<<<<< HEAD
-        # Act
-        actual_output = util.str_limit_check(s, limit)
-=======
     # Test cases for spaces
     def test_str_to_bool_spaces(self):
         assert util.str_to_bool("   ") == False
->>>>>>> 730c016c
 
     # Test cases for None
     def test_str_to_bool_none(self):
@@ -89,14 +69,9 @@
     def test_str_to_bool_int(self):
         assert util.str_to_bool(123) == False
 
-<<<<<<< HEAD
-        # Act
-        actual_output = util.str_limit_check(s, limit)
-=======
     # Test cases for leading/trailing whitespaces
     def test_str_to_bool_leading_whitespace(self):
         assert util.str_to_bool(" true ") == True
->>>>>>> 730c016c
 
     def test_str_to_bool_trailing_whitespace(self):
         assert util.str_to_bool("true ") == True
@@ -124,13 +99,8 @@
         ]
         assert util.str_limit_check(long_str, 250) == expected_output
 
-<<<<<<< HEAD
-        # Act
-        actual_output = util.str_limit_check(s, limit)
-=======
     def test_str_limit_check_empty_string(self):
         assert util.str_limit_check("", 5) == [""]
->>>>>>> 730c016c
 
     def test_str_limit_check_zero_limit(self):
         with pytest.raises(ValueError):
@@ -140,13 +110,8 @@
         with pytest.raises(ValueError):
             util.str_limit_check("hello", -5)
 
-<<<<<<< HEAD
-        # Act
-        actual_output = util.str_to_datetime(date_str)
-=======
     def test_str_limit_check_split_on_newline(self):
         assert util.str_limit_check("hello\nworld", 8) == ["hello", "world"]
->>>>>>> 730c016c
 
     def test_str_limit_check_string_with_only_newlines(self):
         assert util.str_limit_check("\n\n\n\n\n", 3) == [""]
@@ -184,19 +149,11 @@
 
     def test_str_to_datetime_invalid_date_format(self):
         with pytest.raises(ValueError):
-<<<<<<< HEAD
-            util.str_to_datetime(date_str)
-=======
             util.str_to_datetime("12-14-2022")
->>>>>>> 730c016c
 
     def test_str_to_datetime_invalid_date(self):
         with pytest.raises(ValueError):
-<<<<<<< HEAD
-            util.str_to_datetime(date_str)
-=======
             util.str_to_datetime("2022-13-14")
->>>>>>> 730c016c
 
     def test_str_to_datetime_invalid_month(self):
         with pytest.raises(ValueError):
@@ -204,24 +161,15 @@
 
     def test_str_to_datetime_invalid_leap_year(self):
         with pytest.raises(ValueError):
-<<<<<<< HEAD
-            util.str_to_datetime(date_str)
-=======
             util.str_to_datetime("2022-02-29")
->>>>>>> 730c016c
 
     def test_str_to_datetime_incomplete_date(self):
         with pytest.raises(ValueError):
             util.str_to_datetime("2022-09")
 
-<<<<<<< HEAD
-        # Act
-        actual_output = util.currently_in_season(start_date, end_date, current_date)
-=======
     def test_str_to_datetime_non_string_input(self):
         with pytest.raises(TypeError):
             util.str_to_datetime(123)
->>>>>>> 730c016c
 
     def test_str_to_datetime_whitespace_in_date_string(self):
         assert util.str_to_datetime("   2022-12-14   ") == datetime(2022, 12, 14)
@@ -230,14 +178,9 @@
     def test_str_to_datetime_leap_year(self):
         assert util.str_to_datetime("2020-02-29") == datetime(2020, 2, 29)
 
-<<<<<<< HEAD
-        # Act
-        actual_output = util.currently_in_season(start_date, end_date, current_date)
-=======
     def test_str_to_datetime_empty_string(self):
         with pytest.raises(ValueError):
             util.str_to_datetime("")
->>>>>>> 730c016c
 
     def test_str_to_datetime_date_with_time(self):
         with pytest.raises(ValueError):
@@ -247,11 +190,6 @@
         with pytest.raises(ValueError):
             util.str_to_datetime("September 8, 2023")
 
-<<<<<<< HEAD
-        # Act
-        actual_output = util.currently_in_season(start_date, end_date, current_date)
-=======
->>>>>>> 730c016c
 
 class TestCurrentlyInSeason:
     ############ For `currently_in_season`
@@ -261,13 +199,8 @@
     def test_currently_in_season_before_start_date(self):
         assert util.currently_in_season("2022-09-08", "2023-01-09", datetime(2022, 6, 30)) == False
 
-<<<<<<< HEAD
-        # Act
-        actual_output = util.currently_in_season(start_date, end_date, current_date)
-=======
     def test_currently_in_season_after_end_date(self):
         assert util.currently_in_season("2022-09-08", "2023-01-09", datetime(2023, 1, 10)) == False
->>>>>>> 730c016c
 
     def test_currently_in_season_on_start_date(self):
         assert util.currently_in_season("2022-09-08", "2023-01-09", datetime(2022, 9, 8)) == True
@@ -284,10 +217,6 @@
     def test_currently_in_season_after_season(self):
         assert util.currently_in_season("2022-09-01", "2022-12-31", datetime(2023, 2, 15)) == False
 
-<<<<<<< HEAD
-        # Act
-        actual_output = util.currently_in_season(start_date, end_date, current_date)
-=======
     def test_currently_in_season_invalid_start_date_format(self):
         with pytest.raises(ValueError):
             util.currently_in_season("2022/09/01", "2022-12-31", datetime(2022, 10, 15))
@@ -295,7 +224,6 @@
     def test_currently_in_season_invalid_end_date_format(self):
         with pytest.raises(ValueError):
             util.currently_in_season("2022-09-01", "Dec 31, 2022", datetime(2022, 10, 15))
->>>>>>> 730c016c
 
     def test_currently_in_season_non_string_start_date(self):
         with pytest.raises(TypeError):
