--- conflicted
+++ resolved
@@ -11,21 +11,17 @@
 
     description='ESPN fantasy football Chat Bot',
 
-    author='Dean Carlson',
+    author=['Dean Carlson', 'Sean Gallardo'],
 
-    author_email='deantcarlson@gmail.com',
+    author_email=['deantcarlson@gmail.com', 'sdvgallardo@gmail.com'],
 
-<<<<<<< HEAD
-    install_requires=['requests>=2.0.0,<3.0.0', 'espn_api>=0.19.0', 'apscheduler>3.0.0', 'datetime'],
-=======
-    install_requires=['requests>=2.0.0,<3.0.0', 'espn_api>=0.20.0', 'apscheduler>3.0.0', 'datetime'],
->>>>>>> 0c483b12
+    install_requires=['requests>=2.0.0,<3.0.0', 'espn_api>=0.20.1', 'apscheduler>3.0.0', 'datetime'],
 
     test_suite='nose.collector',
 
     tests_require=['nose', 'requests_mock'],
 
-    url='https://github.com/dtcarls/ff_bot',
+    url='https://github.com/sdvgallardo/fantasy_football_chat_bot-vS',
 
     classifiers=[
         'Natural Language :: English',
