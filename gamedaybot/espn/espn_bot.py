import os
import sys
sys.path.insert(1, os.path.abspath('.'))
import json
from espn_api.football import League
import gamedaybot.espn.functionality as espn
import gamedaybot.utils as utils
from gamedaybot.chat.discord import Discord
from gamedaybot.espn.env_vars import get_env_vars


def espn_bot(function):
    data = get_env_vars()
    discord_bot = Discord(data['discord_webhook_url'])
    swid = data['swid']
    espn_s2 = data['espn_s2']
    league_id = data['league_id']
    year = data['year']
    test = data['test']
    top_half_scoring = data['top_half_scoring']
    waiver_report = data['waiver_report']
    extra_trophies = data['extra_trophies']
    warning = data['score_warn']

    if swid == '{1}' or espn_s2 == '1':
        league = League(league_id=league_id, year=year)
    else:
        league = League(league_id=league_id, year=year, espn_s2=espn_s2, swid=swid)

    if league.scoringPeriodId > len(league.settings.matchup_periods) and not test:
        print("Not in active season")
        return

    faab = league.settings.faab

    if test:
        print(espn.get_matchups(league) + '\n')
        print(espn.get_scoreboard_short(league) + '\n')
        print(espn.get_projected_scoreboard(league) + '\n')
        print(espn.get_close_scores(league) + '\n')
        print(espn.get_standings(league, top_half_scoring) + '\n')
        print(espn.optimal_team_scores(league) + '\n')
        print(espn.combined_power_rankings(league) + '\n')
        print(espn.get_monitor(league, warning, 2) + '\n')
        print(espn.get_monitor(league, warning, 3) + '\n')
        print(espn.get_inactives(league) + '\n')
        if waiver_report and swid != '{1}' and espn_s2 != '1':
            print(espn.get_waiver_report(league, faab) + '\n')
        function = "get_final"
        # discord_bot.send_message("Testing")

    text = ''
    if function == "get_matchups":
        text = espn.get_matchups(league)
        # text = text + "\n\n" + espn.get_projected_scoreboard(league)
    elif function == "get_monitor":
        text = espn.get_monitor(league, warning)
    elif function == "get_monitor_1":
        text = espn.get_monitor(league, warning, 2)
    elif function == "get_monitor_2":
        text = espn.get_monitor(league, warning, 3)
    elif function == "get_inactives":
        text = espn.get_inactives(league)
    elif function == "get_scoreboard_short":
        text = espn.get_scoreboard_short(league)
        text = text + "\n\n" + espn.get_projected_scoreboard(league)
    elif function == "get_projected_scoreboard":
        text = espn.get_projected_scoreboard(league)
    elif function == "get_close_scores":
        text = espn.get_close_scores(league)
    elif function == "get_power_rankings":
        text = espn.combined_power_rankings(league)
    elif function == "get_trophies":
        text = espn.get_trophies(league)    
    elif function == "get_standings":
        text = espn.get_standings(league, top_half_scoring)
<<<<<<< HEAD
    elif function == "get_best_scores":
=======
    elif function == "get_optimal_scores":
>>>>>>> 045ee9d4
        text = espn.optimal_team_scores(league)
    elif function == "get_final":
        # on Tuesday we need to get the scores of last week
        week = league.current_week - 1
        text = espn.get_scoreboard_short(league, week=week)
        text = text + "\n\n" + espn.get_trophies(league, extra_trophies, week=week)
    elif function == "get_waiver_report" and swid != '{1}' and espn_s2 != '1':
        faab = league.settings.faab
        text = espn.get_waiver_report(league, faab)
    elif function == "init":
        try:
            text = data["init_msg"]
        except KeyError:
            # do nothing here, empty init message
            pass
    else:
        text = "Something happened. HALP"

    if text != '' and not test:
        messages = utils.str_limit_check(text, data['str_limit'])
        for message in messages:
            discord_bot.send_message(message)

    if test:
        #print "get_final" function
        print(text)


if __name__ == '__main__':
    from gamedaybot.espn.scheduler import scheduler
    espn_bot("init")
    scheduler()<|MERGE_RESOLUTION|>--- conflicted
+++ resolved
@@ -74,11 +74,7 @@
         text = espn.get_trophies(league)    
     elif function == "get_standings":
         text = espn.get_standings(league, top_half_scoring)
-<<<<<<< HEAD
-    elif function == "get_best_scores":
-=======
     elif function == "get_optimal_scores":
->>>>>>> 045ee9d4
         text = espn.optimal_team_scores(league)
     elif function == "get_final":
         # on Tuesday we need to get the scores of last week
