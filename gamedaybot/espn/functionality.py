from datetime import date
import gamedaybot.utils.util as util
import gamedaybot.espn.env_vars as env_vars

random_phrase = env_vars.get_random_phrase()

def get_scoreboard_short(league, week=None):
    """
    Retrieve the scoreboard for a given week of the fantasy football season.

    Parameters
    ----------
    league: espn_api.football.League
        The league for which to retrieve the scoreboard.
    week: int
        The week of the season for which to retrieve the scoreboard.

    Returns
    -------
    list of dict
        A list of dictionaries representing the games on the scoreboard for the given week. Each dictionary contains
        information about a single game, including the teams and their scores.
    """

    emotes = env_vars.split_emotes(league)
    # Gets current week's scoreboard
    box_scores = league.box_scores(week=week)
    score = ['%s`%4s %6.2f - %6.2f %4s` %s' % (emotes[i.home_team.team_id], i.home_team.team_abbrev, i.home_score,
                                    i.away_score, i.away_team.team_abbrev, emotes[i.away_team.team_id]) for i in box_scores
             if i.away_team]

    if week == league.current_week - 1:
        text = ['__**Final Score Update:**__ ']
    else:
        text = ['__**Score Update**__']
    
    text += score
    return '\n'.join(text)

def get_projected_scoreboard(league, week=None):
    emotes = env_vars.split_emotes(league)
    """
    Retrieve the projected scoreboard for a given week of the fantasy football season.

    Parameters
    ----------
    league: espn_api.football.League
        The league for which to retrieve the projected scoreboard.
    week: int
        The week of the season for which to retrieve the projected scoreboard.

    Returns
    -------
    list of dict
        A list of dictionaries representing the projected games on the scoreboard for the given week. Each dictionary
        contains information about a single game, including the teams and their projected scores.
    """

    # Gets current week's scoreboard projections
    box_scores = league.box_scores(week=week)
    score = ['%s`%4s %6.2f - %6.2f %4s` %s' % (emotes[i.home_team.team_id], i.home_team.team_abbrev, i.home_projected,
                                    i.away_projected, i.away_team.team_abbrev, emotes[i.away_team.team_id]) for i in box_scores
             if i.away_team]

    text = ['__**Approximate Projected Scores**__'] + score
    return '\n'.join(text)


def get_standings(league, top_half_scoring=False, week=None):
    """
    Retrieve the current standings for a fantasy football league, with an option to include top-half scoring.

    Parameters
    ----------
    league: object
        The league object for which to retrieve the standings.
    top_half_scoring: bool, optional
        If True, include top-half scoring in the standings calculation. Defaults to False.
    week: int, optional
        The week for which to retrieve the standings. Defaults to the current week of the league.

    Returns
    -------
    str
        A string containing the current standings, formatted as a list of teams with their records and positions.
    """

    emotes = env_vars.split_emotes(league)
    standings_txt = ''
    teams = league.teams
    standings = []
    if not top_half_scoring:
        standings = league.standings()
        standings_txt = [f"{pos + 1}: {emotes[team.team_id]}{team.team_name} ({team.wins}-{team.losses})" for \
            pos, team in enumerate(standings)]
    else:
        # top half scoring can be enabled by default in ESPN now.
        # this should generally not be used
        top_half_totals = {t.team_name: 0 for t in teams}
        if not week:
            week = league.current_week
        for w in range(1, week):
            top_half_totals = top_half_wins(league, top_half_totals, w)

        for t in teams:
            wins = top_half_totals[t.team_name] + t.wins
            standings.append((wins, t.losses, t.team_name, emotes[t.team_id]))

        standings = sorted(standings, key=lambda tup: tup[0], reverse=True)
        standings_txt = [f"{pos + 1}: {emote}{team_name} ({wins}-{losses}) (+{top_half_totals[team_name]})" for \
            pos, (wins, losses, team_name, emote) in enumerate(standings)]

    text = ['__**Current Standings:**__ '] + standings_txt + ['']
    return "\n".join(text)


def top_half_wins(league, top_half_totals, week):
    box_scores = league.box_scores(week=week)

    scores = [(i.home_score, i.home_team.team_name) for i in box_scores] + \
        [(i.away_score, i.away_team.team_name) for i in box_scores if i.away_team]

    scores = sorted(scores, key=lambda tup: tup[0], reverse=True)

    for i in range(0, len(scores) // 2):
        points, team_name = scores[i]
        top_half_totals[team_name] += 1

    return top_half_totals


def get_projected_total(lineup):
    """
    Retrieve the projected total points for a given lineup in a fantasy football league.

    Parameters
    ----------
    lineup : list
        A list of player objects that represents the lineup

    Returns
    -------
    float
        The projected total points for the given lineup.
    """

    total_projected = 0
    for i in lineup:
        # exclude player on bench and injured reserve
        if i.slot_position != 'BE' and i.slot_position != 'IR':
            # Check if the player has already played or not
            if i.points != 0 or i.game_played > 0:
                total_projected += i.points
            else:
                total_projected += i.projected_points
    return total_projected


def get_projected_final(lineup):
    final_projected = 0
    for i in lineup:
        if i.slot_position != 'BE' and i.slot_position != 'IR':
            final_projected += i.projected_points
    return final_projected


def all_played(lineup):
    """
    Check if all the players in a given lineup have played their game.

    Parameters
    ----------
    lineup : list
        A list of player objects that represents the lineup

    Returns
    -------
    bool
        True if all the players in the lineup have played their game, False otherwise.
    """

    for i in lineup:
        # exclude player on bench and injured reserve
        if i.slot_position != 'BE' and i.slot_position != 'IR' and i.game_played < 100:
            return False
    return True


def get_monitor(league, warning):
    """
    Retrieve a list of players from a given fantasy football league that should be monitored during a game.

    Parameters
    ----------
    league: object
        The league object for which to retrieve the monitor players.

    Returns
    -------
    str
        A string containing the list of players to monitor, formatted as a list of player names and status.
    """

    emotes = env_vars.split_emotes(league)
    box_scores = league.box_scores()
    monitor = []
    text = ''

    for i in box_scores:
        monitor += scan_roster(i.home_lineup, i.home_team, warning, emotes)
        monitor += scan_roster(i.away_lineup, i.away_team, warning, emotes)
    
    if not monitor:
        return ('')
    
    text = ['__**Players to Monitor:**__ '] + monitor
    if random_phrase == True:
        text += util.get_random_phrase()
    
    return '\n'.join(text)


def get_inactives(league, week=None):
    """
    Retrieve a list of players from a given fantasy football league that are likely inactive and need to be replaced.

    Parameters
    ----------
    league: object
        The league object for which to retrieve the inactive players.

    Returns
    -------
    str
        A string containing the list of inactive players, formatted as a list of player names and status.
    """
    users = env_vars.split_users(league)
    emotes = env_vars.split_emotes(league)
    box_scores = league.box_scores(week=week)
    inactives = []
    text = ''

    for i in box_scores:
        inactives += scan_inactives(i.home_lineup, i.home_team, users, emotes)
        inactives += scan_inactives(i.away_lineup, i.away_team, users, emotes)

    if not inactives:
        return ('')

    text = ['__**Inactive Players:**__ '] + inactives
    if random_phrase == True:
        text += util.get_random_phrase()

    return '\n'.join(text)


def scan_roster(lineup, team, warning, emotes):
    """
    Retrieve a list of players from a given fantasy football league that have a status.

    Parameters
    ----------
    lineup : list
        A list of player objects that represents the lineup
    team : object
        The team object for which to retrieve the monitor players
    warning : int
        The threshold at which to warn an owner to replace a player
    emotes : list
        A list of the server's team emotes

    Returns
    -------
    list
        A list of strings containing the list of players to monitor, formatted as a list of player names and statuses.
    """

    count = 0
    players = []
    for i in lineup:
        if i.slot_position != 'BE' and i.slot_position != 'IR' and i.position != 'D/ST':
            if (i.pro_opponent == 'None') or (i.injuryStatus != 'ACTIVE' and i.injuryStatus != 'NORMAL') or (i.projected_points <= warning):
                count += 1
                player = i.position + ' ' + i.name + ' - '
                if i.pro_opponent == 'None':
                    player += '**BYE**'
                elif i.injuryStatus != 'ACTIVE' and i.injuryStatus != 'NORMAL':
                    player += '**' + i.injuryStatus.title().replace('_', ' ') + '**'
                elif i.projected_points <= warning:
                    player += '**' + str(i.projected_points) + ' pts**'
                players += [player]
        elif i.position == 'D/ST' and i.slot_position !='BE' and (i.pro_opponent == 'None' or i.projected_points <= warning):
            count += 1
            player = i.name + ' - '
            if i.pro_opponent == 'None':
                player += '**BYE**'
            elif i.projected_points <= warning:
                player += '**' + str(i.projected_points) + ' pts**'
            players += [player]
<<<<<<< HEAD
        if i.slot_position == 'IR':
            if i.game_played == 0 and (i.injuryStatus == 'ACTIVE' or i.injuryStatus == 'NORMAL'):
                if i.projected_points > 0.0:
                    count += 1
                    players += ['%s %s - **Not on IR**, %d pts' % (i.position, i.name, i.projected_points)]
                
=======

        if i.slot_position == 'IR' and \
            i.injuryStatus != 'INJURY_RESERVE' and i.injuryStatus != 'OUT':

            count += 1
            player = i.position + ' ' + i.name + ' - Not IR eligible'
            players += [player]

>>>>>>> 730c016c
    list = ""
    report = ""

    for p in players:
        list += "* " + p + "\n"

    if count > 0:
        s = '%s**%s** - **%d**: \n%s \n' % (emotes[team.team_id], team.team_name, count, list[:-1])
        report =  [s.lstrip()]

    return report


def scan_inactives(lineup, team, users, emotes):
    """
    Retrieve a list of players from a given fantasy football league that have a status that indicates they're not playing 
    or if a player is on a team's IR but is eligible for play.

    Parameters
    ----------
    lineup : list
        A list of player objects that represents the lineup
    team : object
        The team object for which to retrieve the inactive players
    users : list
        A list of the server's user tags

    Returns
    -------
    list
        A list of strings containing the list of inactive, formatted as a list of player names and statuses.
    """

    count = 0
    players = []
    for i in lineup:
        if i.slot_position != 'BE' and i.slot_position != 'IR':
            if i.pro_opponent == 'None':
                count +=1
                if i.position == 'D/ST':
                    players += ['%s - **BYE**' % (i.name)]
                else:
                    players += ['%s %s - **BYE**' % (i.position, i.name)]
            elif i.game_played == 0 and (i.injuryStatus == 'OUT' or i.injuryStatus == 'DOUBTFUL' or i.projected_points <= 0):
                count +=1
                players += ['%s %s - **%s**, %d pts' % (i.position, i.name, i.injuryStatus.title().replace('_', ' '), i.projected_points)]
        if i.slot_position == 'IR':
            if i.game_played == 0 and (i.injuryStatus == 'ACTIVE' or i.injuryStatus == 'NORMAL'):
                if i.projected_points > 0.0:
                    count += 1
                    players += ['%s %s - **Not on IR**, %d pts' % (i.position, i.name, i.projected_points)]

    inactive_list = ""
    inactives = ""

    for p in players:
        inactive_list += "* " + p + "\n"

    if count > 0:
        inactives = ['%s%s**%s** - **%d**: \n%s \n' % (users[team.team_id], emotes[team.team_id], team.team_name, count, inactive_list[:-1])]
    
    return inactives


def get_matchups(league, week=None):
    """
    Retrieve the matchups for a given week in a fantasy football league.

    Parameters
    ----------
    league: object
        The league object for which to retrieve the matchups.
    week : int, optional
        The week number for which to retrieve the matchups, by default None.

    Returns
    -------
    str
        A string containing the matchups for the given week, formatted as a list of team names and abbreviation.
    """

    emotes = env_vars.split_emotes(league)
    # Gets current week's Matchups
    matchups = league.box_scores(week=week)
    scores = []

    for i in matchups:
        if i.away_team:
            home_team = '%s**%s** (%s-%s)' % (emotes[i.home_team.team_id], i.home_team.team_name, i.home_team.wins, i.home_team.losses)
            away_team = '%s**%s** (%s-%s)' % (emotes[i.away_team.team_id], i.away_team.team_name, i.away_team.wins, i.away_team.losses)
            scores += [home_team.lstrip() + ' vs ' + away_team.lstrip()]

    text = ['__**Matchups:**__ '] + scores + ['']
    if random_phrase == True:
        text += util.get_random_phrase()

    return '\n'.join(text)


def get_close_scores(league, week=None):
    """
    Retrieve the projected closest scores (15 points or closer) for a given week in a fantasy football league.

    Parameters
    ----------
    league: object
        The league object for which to retrieve the closest scores.
    week : int, optional
        The week number for which to retrieve the closest scores, by default None.

    Returns
    -------
    str
        A string containing the projected closest scores for the given week, formatted as a list of team names and abbreviation.
    """

<<<<<<< HEAD
    emotes = env_vars.split_emotes(league)
    # Gets current closest scores (15.999 points or closer)
=======
    # Gets current projected closest scores (15 points or closer)
>>>>>>> 730c016c
    box_scores = league.box_scores(week=week)
    score = []

    for i in box_scores:
        if i.away_team:
<<<<<<< HEAD
            # away_projected = get_projected_total(i.away_lineup)
            # home_projected = get_projected_total(i.home_lineup)
            diffScore = i.away_projected - i.home_projected
            if (-11 < diffScore <= 0 and not all_played(i.away_lineup)) or (0 <= diffScore < 11 and not all_played(i.home_lineup)):
                score += ['%s`%4s %6.2f - %6.2f %4s`%s' % (emotes[i.home_team.team_id], i.home_team.team_abbrev, i.home_projected,
                                                 i.away_projected, i.away_team.team_abbrev, emotes[i.away_team.team_id])]
=======
            away_projected = get_projected_total(i.away_lineup)
            home_projected = get_projected_total(i.home_lineup)
            diffScore = away_projected - home_projected

            if (abs(diffScore) <= 15 and (not all_played(i.away_lineup) or not all_played(i.home_lineup))):
                score += ['%4s %6.2f - %6.2f %s' % (i.home_team.team_abbrev, i.home_projected,
                                                    i.away_projected, i.away_team.team_abbrev)]

>>>>>>> 730c016c
    if not score:
        return('')
    text = ['__**Projected Close Scores**__'] + score
    return '\n'.join(text)


def get_waiver_report(league, faab=False):
    """
    This function generates a waiver report for a given league.
    The report lists all the waiver transactions that occurred on the current day,
    including the team that made the transaction, the player added and the player dropped (if applicable).

    Parameters
    ----------
    league: object
        The league object for which the report is being generated
    faab : bool, optional
        A flag to indicate whether the report should include FAAB amount spent, by default False.

    Returns
    -------
    str
        A string containing the waiver report
    """

    # Get the recent activity of the league
    emotes = env_vars.split_emotes(league)
    activities = league.recent_activity(50)
    # Initialize an empty list to store the report
    report = []
    # Get the current date
    today = date.today().strftime('%Y-%m-%d')
    text = ''

    # Iterate through each activity
    for activity in activities:
        actions = activity.actions
        d2 = date.fromtimestamp(activity.date/1000).strftime('%Y-%m-%d')
        if d2 == today:  # only get waiver activites from today
            if len(actions) == 1 and actions[0][1] == 'WAIVER ADDED':
                if faab:
                    s = '%s**%s** \n* ADDED%s %s ($%s)\n' % (emotes[actions[0][0].team_id], actions[0][0].team_name, ' '+actions[0][2].position if actions[0][2].position != 'D/ST' else '', actions[0][2].name, actions[0][3])
                else:
                    s = '%s**%s** \n* ADDED%s %s\n' % (emotes[actions[0][0].team_id], actions[0][0].team_name, ' '+actions[0][2].position if actions[0][2].position != 'D/ST' else '', actions[0][2].name)
                report += [s.lstrip()]
            elif len(actions) > 1:
                if actions[0][1] == 'WAIVER ADDED' or  actions[1][1] == 'WAIVER ADDED':
                    if actions[0][1] == 'WAIVER ADDED':
                        if faab:
                            s = '%s**%s** \n* ADDED%s %s ($%s)\n * DROPPED %s %s\n' % (emotes[actions[0][0].team_id], actions[0][0].team_name, ' '+actions[0][2].position if actions[0][2].position != 'D/ST' else '', actions[0][2].name, actions[0][3], ' '+actions[1][2].position if actions[1][2].position != 'D/ST' else '', actions[1][2].name)
                        else:
                            s = '%s**%s** \n* ADDED%s %s, \n * DROPPED%s %s\n' % (emotes[actions[0][0].team_id], actions[0][0].team_name, ' '+actions[0][2].position if actions[0][2].position != 'D/ST' else '', actions[0][2].name, ' '+actions[1][2].position if actions[1][2].position != 'D/ST' else '', actions[1][2].name)
                    else:
                        if faab:
                            s = '%s**%s** \n* ADDED%s %s ($%s)\n * DROPPED %s %s\n' % (emotes[actions[0][0].team_id], actions[0][0].team_name, ' '+actions[1][2].position if actions[1][2].position != 'D/ST' else '', actions[1][2].name, actions[1][3], ' '+actions[0][2].position if actions[0][2].position != 'D/ST' else '', actions[0][2].name)
                        else:
                            s = '%s**%s** \n* ADDED%s %s, \n * DROPPED%s %s\n' % (emotes[actions[0][0].team_id], actions[0][0].team_name, ' '+actions[1][2].position if actions[1][2].position != 'D/ST' else '', actions[1][2].name, ' '+actions[0][2].position if actions[0][2].position != 'D/ST' else '', actions[0][2].name)
                    report += [s.lstrip()]

    report.reverse()

    if not report:
        return ''
        
    text = ['__**Waiver Report %s:**__' % today] + report + ['']

    if random_phrase == True:
        text += util.get_random_phrase()

    return '\n'.join(text)


def combined_power_rankings(league, week=None):
    """
    This function returns the power rankings of the teams in the league for a specific week,
    along with the change in power ranking number and playoff percentage from the previous week.
    If the week is not provided, it defaults to the current week.
    The power rankings are determined using a 2 step dominance algorithm,
    as well as a combination of points scored and margin of victory.
    It's weighted 80/15/5 respectively.

    Parameters
    ----------
    league: object
        The league object for which the power rankings are being generated
    week : int, optional
        The week for which the power rankings are to be returned (default is current week)

    Returns
    -------
    str
<<<<<<< HEAD
        A string representing the power rankings with changes from the previous week, playoff change, and simulated records
    """

    emotes = env_vars.split_emotes(league)

=======
        A string representing the power rankings with changes from the previous week
    """

>>>>>>> 730c016c
    # Check if the week is provided, if not use the previous week
    if not week:
        week = league.current_week - 1

    p_rank_up_emoji = "🟢"
    p_rank_down_emoji = "🔻"
    p_rank_same_emoji = "🟰"

    # Get the power rankings for the previous 2 weeks
    current_rankings = league.power_rankings(week=week)
    previous_rankings = league.power_rankings(week=week-1) if week > 1 else []

    # Normalize the scores
    def normalize_rankings(rankings):
        if not rankings:
            return []
        max_score = max(float(score) for score, _ in rankings)
        return [(f"{99.99 * float(score) / max_score:.2f}", team) for score, team in rankings]
<<<<<<< HEAD
    
=======


>>>>>>> 730c016c
    normalized_current_rankings = normalize_rankings(current_rankings)
    normalized_previous_rankings = normalize_rankings(previous_rankings)

    # Convert normalized previous rankings to a dictionary for easy lookup
    previous_rankings_dict = {team.team_abbrev: score for score, team in normalized_previous_rankings}

<<<<<<< HEAD
    sr = sim_record(league, week=week-1)

    # Prepare the output string
    rankings_text = ['__**Power Rankings:**__ [PR Points (%Change) | Playoff Chance | Simulated Record]']
    pos = 1
=======
    # Prepare the output string
    rankings_text = ['Power Rankings (Playoff %)']
>>>>>>> 730c016c
    for normalized_current_score, current_team in normalized_current_rankings:
        team_abbrev = current_team.team_abbrev
        rank_change_text = ''

        # Check if the team was present in the normalized previous rankings
        if team_abbrev in previous_rankings_dict:
            previous_score = previous_rankings_dict[team_abbrev]
            rank_change_percent = ((float(normalized_current_score) - float(previous_score)) / float(previous_score)) * 100
            rank_change_emoji = p_rank_up_emoji if rank_change_percent > 0 else p_rank_down_emoji if rank_change_percent < 0 else p_rank_same_emoji
<<<<<<< HEAD
            rank_change_text = f" ({rank_change_emoji} {abs(rank_change_percent):.1f}%)"

        rankings_text.append(f"{pos}: {emotes[current_team.team_id]}{current_team.team_name} [{normalized_current_score}{rank_change_text} | {current_team.playoff_pct:.1f}% | {sr[current_team][0]}]")
        pos += 1

    if random_phrase == True:
        rankings_text += [''] + util.get_random_phrase()
    
    return '\n'.join(rankings_text)


def sim_record(league, week=None):
    """
    This function takes in a league object and an optional week parameter. It then iterates through each result each week and determines what the records of each team would be had they faced every other team through each week of the season.

    Parameters:
    league (object): A league object containing information about the league and its teams.
    week (int, optional): The week for which the box scores should be retrieved. If no week is specified, the current week will be used.

    Returns:
    list: A list containing the head-to-head records for the week.
    """

    lastWeek= league.current_week

    if week:
        lastWeek = week

    records = {}
    weekly_records = {}

    for t in league.teams:
        records[t] = ''
        weekly_records[t] = [0,0,0]

    for i in range(lastWeek):
        weekNumber = i+1
        box_scores = league.box_scores(weekNumber)
        weekly_scores = {}
        for i in box_scores: 
            if i.home_team != 0 and i.away_team != 0:
                weekly_scores[i.home_team] = [i.home_score]
                weekly_scores[i.away_team] = [i.away_score]

        for i in weekly_scores:
            for j in weekly_scores:
                if i != j:
                    if weekly_scores[i][0] > weekly_scores[j][0]:
                        weekly_records[i][0] += 1
                    elif weekly_scores[i][0] < weekly_scores[j][0]:
                        weekly_records[i][1] += 1
                    else: # Just in case of a tie
                        weekly_records[i][2] += 1
            
    for r in weekly_records:
        if weekly_records[r][2] > 0:
            records[r] = ['%s-%s-%s' % (weekly_records[r][0], weekly_records[r][1], weekly_records[r][2])]
        else:
            records[r] = ['%s-%s' % (weekly_records[r][0], weekly_records[r][1])]
   

    return (records)
=======
            rank_change_text = f"[{rank_change_emoji}{abs(rank_change_percent):4.1f}%]"

        rankings_text.append(f"{normalized_current_score}{rank_change_text} ({current_team.playoff_pct:4.1f}) - {team_abbrev}")

    return '\n'.join(rankings_text)
>>>>>>> 730c016c


def get_starter_counts(league):
    """
    Get the number of starters for each position

    Parameters
    ----------
    league : object
        The league object for which the starter counts are being generated

    Returns
    -------
    dict
        A dictionary containing the number of players at each position within the starting lineup.
    """

    # Get the box scores for last week
    box_scores = league.box_scores(week=league.current_week - 1)
    # Initialize a dictionary to store the home team's starters and their positions
    h_starters = {}
    # Initialize a variable to keep track of the number of home team starters
    h_starter_count = 0
    # Initialize a dictionary to store the away team's starters and their positions
    a_starters = {}
    # Initialize a variable to keep track of the number of away team starters
    a_starter_count = 0
    # Iterate through each game in the box scores
    for i in box_scores:
        # Iterate through each player in the home team's lineup
        for player in i.home_lineup:
            # Check if the player is a starter (not on the bench or injured)
            if (player.slot_position != 'BE' and player.slot_position != 'IR'):
                # Increment the number of home team starters
                h_starter_count += 1
                try:
                    # Try to increment the count for this position in the h_starters dictionary
                    h_starters[player.slot_position] = h_starters[player.slot_position] + 1
                except KeyError:
                    # If the position is not in the dictionary yet, add it and set the count to 1
                    h_starters[player.slot_position] = 1
        # in the rare case when someone has an empty slot we need to check the other team as well
        for player in i.away_lineup:
            if (player.slot_position != 'BE' and player.slot_position != 'IR'):
                a_starter_count += 1
                try:
                    a_starters[player.slot_position] = a_starters[player.slot_position] + 1
                except KeyError:
                    a_starters[player.slot_position] = 1

        # if statement for the ultra rare case of a matchup with both entire teams (or one with a bye) on the bench
        if a_starter_count!=0 and h_starter_count != 0:
            if a_starter_count > h_starter_count:
                return a_starters
            else:
                return h_starters


def best_flex(flexes, player_pool, num):
    """
    Given a list of flex positions, a dictionary of player pool, and a number of players to return,
    this function returns the best flex players from the player pool.

    Parameters
    ----------
    flexes : list
        a list of strings representing the flex positions
    player_pool : dict
        a dictionary with keys as position and values as a dictionary with player name as key and value as score
    num : int
        number of players to return from the player pool

    Returns
    ----------
    best : dict
        a dictionary containing the best flex players from the player pool
    player_pool : dict
        the updated player pool after removing the best flex players
    """

    pool = {}
    # iterate through each flex position
    for flex_position in flexes:
        # add players from flex position to the pool
        try:
            pool = pool | player_pool[flex_position]
        except KeyError:
            pass
    # sort the pool by score in descending order
    pool = {k: v for k, v in sorted(pool.items(), key=lambda item: item[1], reverse=True)}
    # get the top num players from the pool
    best = dict(list(pool.items())[:num])
    # remove the best flex players from the player pool
    for pos in player_pool:
        for p in best:
            if p in player_pool[pos]:
                player_pool[pos].pop(p)
    return best, player_pool


def optimal_lineup_score(lineup, starter_counts):
    """
    This function returns the optimal lineup score based on the provided lineup and starter counts.

    Parameters
    ----------
    lineup : list
        A list of player objects for which the optimal lineup score is being generated
    starter_counts : dict
        A dictionary containing the number of starters for each position

    Returns
    -------
    tuple
        A tuple containing the optimal lineup score, the provided lineup score, the difference between the two scores,
        and the percentage of the provided lineup's score compared to the optimal lineup's score.
    """

    best_lineup = {}
    position_players = {}

    # get all players and points
    score = 0
    score_pct = 0
    best_score = 0

    for player in lineup:
        try:
            position_players[player.position][player.name] = player.points
        except KeyError:
            position_players[player.position] = {}
            position_players[player.position][player.name] = player.points
        if player.slot_position not in ['BE', 'IR']:
            score += player.points

    # sort players by position for points
    for position in starter_counts:
        try:
            position_players[position] = {k: v for k, v in sorted(
                position_players[position].items(), key=lambda item: item[1], reverse=True)}
            best_lineup[position] = dict(list(position_players[position].items())[:starter_counts[position]])
            position_players[position] = dict(list(position_players[position].items())[starter_counts[position]:])
        except KeyError:
            best_lineup[position] = {}

    # flexes. need to figure out best in other single positions first
    for position in starter_counts:
        # flex
        if 'D/ST' not in position and '/' in position:
            flex = position.split('/')
            result = best_flex(flex, position_players, starter_counts[position])
            best_lineup[position] = result[0]
            position_players = result[1]

    # Offensive Player. need to figure out best in other positions first
    if 'OP' in starter_counts:
        flex = ['RB', 'WR', 'TE', 'QB']
        result = best_flex(flex, position_players, starter_counts['OP'])
        best_lineup['OP'] = result[0]
        position_players = result[1]

    # Defensive Player. need to figure out best in other positions first
    if 'DP' in starter_counts:
        flex = ['DT', 'DE', 'LB', 'CB', 'S']
        result = best_flex(flex, position_players, starter_counts['DP'])
        best_lineup['DP'] = result[0]
        position_players = result[1]

    for position in best_lineup:
        best_score += sum(best_lineup[position].values())

<<<<<<< HEAD
    score_pct = 0
=======
>>>>>>> 730c016c
    if best_score != 0:
        score_pct = (score / best_score) * 100

    return (best_score, score, best_score - score, score_pct)


<<<<<<< HEAD
def optimal_team_scores(league, week=None):
=======
def optimal_team_scores(league, week=None, full_report=False, recap=False):
>>>>>>> 730c016c
    """
    This function returns the optimal team scores or managers.

    Parameters
    ----------
    league : object
        The league object for which the optimal team scores are being generated
    week : int, optional
        The week for which the optimal team scores are to be returned (default is the previous week)

    Returns
    -------
<<<<<<< HEAD
    str 
        A string representing the full report of the optimal team scores.
=======
    str or tuple
        If full_report is True, a string representing the full report of the optimal team scores.
        If full_report is False, a tuple containing the best and worst manager strings.
>>>>>>> 730c016c
    """

    emotes = env_vars.split_emotes(league)
    if not week:
        week = league.current_week - 1
    box_scores = league.box_scores(week=week)
    results = []
    best_scores = {}
    starter_counts = get_starter_counts(league)

    for i in box_scores:
        if i.home_team != 0:
            best_scores[i.home_team] = optimal_lineup_score(i.home_lineup, starter_counts)
        if i.away_team != 0:
            best_scores[i.away_team] = optimal_lineup_score(i.away_lineup, starter_counts)

    best_scores = {key: value for key, value in sorted(best_scores.items(), key=lambda item: item[1][3], reverse=True)}

    i = 1
    for score in best_scores:
        s = ['%s: %s `%4s: %6.2f [%6.2f - %.2f%%]`' %
                (i, emotes[score.team_id], score.team_abbrev, best_scores[score][0],
                best_scores[score][1], best_scores[score][3])]
        results += s
        i += 1

    if not results:
        return ('')

<<<<<<< HEAD
=======
        worst = best_scores.popitem()
        if recap:
            return worst[0].team_abbrev

        worst_mgr_str = ['🤡 Worst Manager 🤡'] + ['%s left %.2f points on their bench. Only scoring %.2f%% of their optimal score.' %
                                                 (worst[0].team_name, worst[1][0] - worst[1][1], worst[1][3])]

        return (best_mgr_str + worst_mgr_str)
>>>>>>> 730c016c

    text = [''] + ['__**Best Possible Scores:**__  [Actual - % of optimal]'] + results + ['']
    return '\n'.join(text)

<<<<<<< HEAD
def get_achievers_trophy(league, low_team_id, high_team_id, week=None):
=======
def get_achievers_trophy(league, week=None, recap=False):
>>>>>>> 730c016c
    """
    This function returns the overachiever and underachiever of the league
    based on the difference between the projected score and the actual score,
    only if the over/under achievers are not the same as the highest/lowest scorers, respectively.

    Parameters
    ----------
    league: object
        The league object for which the overachiever and underachiever are being determined
    week : int, optional
        The week for which the overachiever and underachiever are to be returned (default is current week)

    Returns
    -------
    str
        A string representing the overachiever and underachiever of the league
    """

    box_scores = league.box_scores(week=week)
<<<<<<< HEAD
    emotes = env_vars.split_emotes(league)
    achiever_str = []
=======
    high_achiever_str = ['📈 Overachiever 📈']
    low_achiever_str = ['📉 Underachiever 📉']
>>>>>>> 730c016c
    best_performance = -9999
    worst_performance = 9999
    for i in box_scores:
        home_performance = i.home_score - i.home_projected
        away_performance = i.away_score - i.away_projected

        if i.home_team != 0:
            if home_performance > best_performance:
                best_performance = home_performance
                over_achiever = i.home_team
            if home_performance < worst_performance:
                worst_performance = home_performance
                under_achiever = i.home_team
        if i.away_team != 0:
            if away_performance > best_performance:
                best_performance = away_performance
                over_achiever = i.away_team
            if away_performance < worst_performance:
                worst_performance = away_performance
                under_achiever = i.away_team
<<<<<<< HEAD

    if best_performance > 0 and over_achiever.team_id != high_team_id:
        achiever_str += ['📈 `Overachiever:` %s \n- **%s** was %.2f points over their projection' % (emotes[over_achiever.team_id], over_achiever.team_name, best_performance)]

    if worst_performance < 0 and under_achiever.team_id != low_team_id:
        achiever_str += ['📉 `Underachiever:` %s \n- **%s** was %.2f points under their projection' % (emotes[under_achiever.team_id], under_achiever.team_name, abs(worst_performance))]
=======

    if recap:
        return over_achiever.team_abbrev, under_achiever.team_abbrev

    if best_performance > 0:
        high_achiever_str += ['%s was %.2f points over their projection' % (over_achiever.team_name, best_performance)]
    else:
        high_achiever_str += ['No team out performed their projection']

    if worst_performance < 0:
        low_achiever_str += ['%s was %.2f points under their projection' % (under_achiever.team_name, abs(worst_performance))]
    else:
        low_achiever_str += ['No team was worse than their projection']
>>>>>>> 730c016c

    return achiever_str


def get_weekly_score_with_win_loss(league, week=None):
    box_scores = league.box_scores(week=week)
    weekly_scores = {}
    for i in box_scores:
        if i.home_team != 0 and i.away_team != 0:
            if i.home_score > i.away_score:
                weekly_scores[i.home_team] = [i.home_score, 'W']
                weekly_scores[i.away_team] = [i.away_score, 'L']
            else:
                weekly_scores[i.home_team] = [i.home_score, 'L']
                weekly_scores[i.away_team] = [i.away_score, 'W']
    return dict(sorted(weekly_scores.items(), key=lambda item: item[1], reverse=True))


<<<<<<< HEAD
def get_lucky_trophy(league, week=None):
=======
def get_lucky_trophy(league, week=None, recap=False):
>>>>>>> 730c016c
    """
    This function takes in a league object and an optional week parameter. It retrieves the box scores for the specified league and week, and creates a dictionary with the weekly scores for each team. The teams are sorted in descending order by their scores, and the team with the lowest score and won is determined to be the lucky team for the week. The team with the highest score and lost is determined to be the unlucky team for the week. The function returns a list containing the lucky and unlucky teams, along with their records for the week.
    Parameters:
    league (object): A league object containing information about the league and its teams.
    week (int, optional): The week for which the box scores should be retrieved. If no week is specified, the current week will be used.
    Returns:
    list: A list containing the lucky and unlucky teams, along with their records for the week.
    """
    weekly_scores = get_weekly_score_with_win_loss(league, week=week)
<<<<<<< HEAD
    emotes = env_vars.split_emotes(league)
=======
>>>>>>> 730c016c
    losses = 0
    unlucky_record = ''
    lucky_record = ''
    num_teams = len(weekly_scores) - 1

    for t in weekly_scores:
        if weekly_scores[t][1] == 'L':
            unlucky_team = t
            unlucky_record = str(num_teams - losses) + '-' + str(losses)
            break
        losses += 1

    wins = 0
    weekly_scores = dict(sorted(weekly_scores.items(), key=lambda item: item[1]))
    for t in weekly_scores:
        if weekly_scores[t][1] == 'W':
            lucky_team = t
            lucky_record = str(wins) + '-' + str(num_teams - wins)
            break
        wins += 1

<<<<<<< HEAD

    lucky_str = ['🍀 `Lucky:` %s \n- **%s** was %s against the league, but got the win' % (emotes[lucky_team.team_id], lucky_team.team_name, lucky_record)]
    unlucky_str = ['💀 `Unlucky:` %s \n- **%s** was %s against the league, but still took an L' % (emotes[unlucky_team.team_id], unlucky_team.team_name, unlucky_record)]
=======
    if recap:
        return lucky_team.team_abbrev, unlucky_team.team_abbrev, weekly_scores

    lucky_str = ['🍀 Lucky 🍀']+['%s was %s against the league, but still got the win' % (lucky_team.team_name, lucky_record)]
    unlucky_str = ['😡 Unlucky 😡']+['%s was %s against the league, but still took an L' % (unlucky_team.team_name, unlucky_record)]
>>>>>>> 730c016c
    return (lucky_str + unlucky_str)

def get_mvp_trophies(league, week=None):
    """
    This function returns the weekly most valuable and least valuable players,
    determined by algorithm of: (actual score - projected score)/projected score

<<<<<<< HEAD
    Parameters
    ----------
    league: object
        The league object for which the MVP and LVP are being determined
    week : int, optional
        The week for which the MVP and LVP are to be returned (default is current week)

    Returns
    -------
    str
        A string representing the MVP an LVP of the league
    """

    emotes = env_vars.split_emotes(league)
    matchups = league.box_scores(week=week)
    mvp_score_diff = -100
    mvp_proj = -100
    mvp_score = ''
    mvp = ''
    mvp_team = -1

    lvp_score_diff = 999
    lvp_proj = 999
    lvp_score = ''
    lvp = ''
    lvp_team = -1

    for i in matchups:
        for p in i.home_lineup:
            if p.slot_position != 'BE' and p.slot_position != 'IR' and p.position != 'D/ST' and p.projected_points > 0:
                score_diff = (p.points - p.projected_points)/p.projected_points
                proj_diff = p.points - p.projected_points
                if (score_diff > mvp_score_diff) or (score_diff == mvp_score_diff and proj_diff > mvp_proj):
                    mvp_score_diff = score_diff
                    mvp_proj = proj_diff
                    mvp_score = '%.2f points (%.2f proj, %.2f diff ratio)' % (p.points, p.projected_points, score_diff)
                    mvp = p.position + ' ' + p.name
                    mvp_team = i.home_team
                elif (score_diff < lvp_score_diff) or (score_diff == lvp_score_diff and proj_diff < lvp_proj):
                    lvp_score_diff = score_diff
                    lvp_proj = proj_diff
                    lvp_score = '%.2f points (%.2f proj, %.2f diff ratio)' % (p.points, p.projected_points, score_diff)
                    lvp = p.position + ' ' + p.name
                    lvp_team = i.home_team
        for p in i.away_lineup:
            if p.slot_position != 'BE' and p.slot_position != 'IR' and p.position != 'D/ST' and p.projected_points > 0:
                score_diff = (p.points - p.projected_points)/p.projected_points
                proj_diff = p.points - p.projected_points
                if (score_diff > mvp_score_diff) or (score_diff == mvp_score_diff and proj_diff > mvp_proj):
                    mvp_score_diff = score_diff
                    mvp_proj = proj_diff
                    mvp_score = '%.2f points (%.2f proj, %.2f diff ratio)' % (p.points, p.projected_points, score_diff)
                    mvp = p.position + ' ' + p.name
                    mvp_team = i.away_team
                elif (score_diff < lvp_score_diff) or (score_diff == lvp_score_diff and proj_diff < lvp_proj):
                    lvp_score_diff = score_diff
                    lvp_proj = proj_diff
                    lvp_score = '%.2f points (%.2f proj, %.2f diff ratio)' % (p.points, p.projected_points, score_diff)
                    lvp = p.position + ' ' + p.name
                    lvp_team = i.away_team

    mvp_str = ['👍 `Week MVP:` %s \n- %s, **%s** with %s' % (emotes[mvp_team.team_id], mvp, mvp_team.team_abbrev, mvp_score)]
    lvp_str = ['👎 `Week LVP:` %s \n- %s, **%s** with %s' % (emotes[lvp_team.team_id], lvp, lvp_team.team_abbrev, lvp_score)]
    return (mvp_str + lvp_str)

def get_trophies(league, extra_trophies, week=None):
=======
def get_trophies(league, week=None, recap=False):
>>>>>>> 730c016c
    """
    Returns trophies for the highest score, lowest score, closest score, and biggest win.

    Parameters
    ----------
    league : object
        The league object for which the trophies are to be returned
    week : int, optional
        The week for which the trophies are to be returned (default is current week)

    Returns
    -------
    str
        A string representing the trophies
    """
    if not week:
        week = league.current_week - 1

<<<<<<< HEAD
    emotes = env_vars.split_emotes(league)
=======
>>>>>>> 730c016c
    matchups = league.box_scores(week=week)

    low_score = 9999
<<<<<<< HEAD
    low_team = -1

    high_score = -1
    high_team = -1

    closest_score = 9999
    close_winner = -1
    close_loser = -1

    biggest_blowout = -1
    blown_out_team = -1
    ownerer_team = -1

    for i in matchups:
        if i.home_score > high_score:
            high_score = i.home_score
            high_team = i.home_team
        if i.home_score < low_score:
            low_score = i.home_score
            low_team = i.home_team
        if i.away_score > high_score:
            high_score = i.away_score
            high_team = i.away_team
        if i.away_score < low_score:
            low_score = i.away_score
            low_team = i.away_team

        if i.away_score - i.home_score != 0 and \
            abs(i.away_score - i.home_score) < closest_score:
            closest_score = abs(i.away_score - i.home_score)
            if i.away_score - i.home_score < 0:
                close_winner = i.home_team
                close_loser = i.away_team
            else:
                close_winner = i.away_team
                close_loser = i.home_team

        if abs(i.away_score - i.home_score) > biggest_blowout:
            biggest_blowout = abs(i.away_score - i.home_score)
            if i.away_score - i.home_score < 0:
                ownerer_team = i.home_team
                blown_out_team = i.away_team
            else:
                ownerer_team = i.away_team
                blown_out_team = i.home_team

    high_score_str = ['👑 `Highest score:` %s \n- **%s** with %.2f points' % (emotes[high_team.team_id], high_team.team_name, high_score)]
    low_score_str = ['💩 `Lowest score:` %s \n- **%s** with %.2f points' % (emotes[low_team.team_id], low_team.team_name, low_score)]
    close_score_str = ['🧊 `Closest Win:` %s > %s \n- **%s** barely beat **%s** by a margin of %.2f' % (emotes[close_winner.team_id], emotes[close_loser.team_id], close_winner.team_name, close_loser.team_name, closest_score)]
    blowout_str = ['💥 `Biggest Loss:` %s < %s \n- **%s** got blown out by **%s** by a margin of %.2f' % (emotes[blown_out_team.team_id], emotes[ownerer_team.team_id], blown_out_team.team_name, ownerer_team.team_name, biggest_blowout)]

    text = ['__**Trophies of the week:**__ '] + high_score_str + low_score_str + close_score_str + blowout_str

    if extra_trophies == True:
        text += get_achievers_trophy(league, low_team.team_id, high_team.team_id, week) + get_lucky_trophy(league, week) + get_mvp_trophies(league, week) + ['']
    else:
        text += ['']

    if random_phrase == True:
        text += util.get_random_phrase()
=======
    high_score = -1
    closest_score = 9999
    biggest_blowout = -1

    for i in matchups:
        if i.home_team != 0:
            if i.home_score > high_score:
                high_score = i.home_score
                high_team = i.home_team
            if i.home_score < low_score:
                low_score = i.home_score
                low_team = i.home_team
        if i.away_team != 0:
            if i.away_score > high_score:
                high_score = i.away_score
                high_team = i.away_team
            if i.away_score < low_score:
                low_score = i.away_score
                low_team = i.away_team

        if i.away_team != 0 and i.home_team != 0:
            if i.away_score - i.home_score != 0 and \
                    abs(i.away_score - i.home_score) < closest_score:
                closest_score = abs(i.away_score - i.home_score)
                if i.away_score - i.home_score < 0:
                    close_winner = i.home_team
                    close_loser = i.away_team
                else:
                    close_winner = i.away_team
                    close_loser = i.home_team
            if abs(i.away_score - i.home_score) > biggest_blowout:
                biggest_blowout = abs(i.away_score - i.home_score)
                if i.away_score - i.home_score < 0:
                    ownerer = i.home_team
                    blown_out = i.away_team
                else:
                    ownerer = i.away_team
                    blown_out = i.home_team

    if (recap):
        return high_team.team_abbrev, low_team.team_abbrev, blown_out.team_abbrev, close_winner.team_abbrev

    high_score_str = ['👑 High score 👑']+['%s with %.2f points' % (high_team.team_name, high_score)]
    low_score_str = ['💩 Low score 💩']+['%s with %.2f points' % (low_team.team_name, low_score)]
    close_score_str = ['😅 Close win 😅']+['%s barely beat %s by %.2f points' %
                                         (close_winner.team_name, close_loser.team_name, closest_score)]
    blowout_str = ['😱 Blow out 😱']+['%s blew out %s by %.2f points' % (ownerer.team_name, blown_out.team_name, biggest_blowout)]
>>>>>>> 730c016c

    return '\n'.join(text)<|MERGE_RESOLUTION|>--- conflicted
+++ resolved
@@ -297,23 +297,12 @@
             elif i.projected_points <= warning:
                 player += '**' + str(i.projected_points) + ' pts**'
             players += [player]
-<<<<<<< HEAD
         if i.slot_position == 'IR':
             if i.game_played == 0 and (i.injuryStatus == 'ACTIVE' or i.injuryStatus == 'NORMAL'):
                 if i.projected_points > 0.0:
                     count += 1
                     players += ['%s %s - **Not on IR**, %d pts' % (i.position, i.name, i.projected_points)]
                 
-=======
-
-        if i.slot_position == 'IR' and \
-            i.injuryStatus != 'INJURY_RESERVE' and i.injuryStatus != 'OUT':
-
-            count += 1
-            player = i.position + ' ' + i.name + ' - Not IR eligible'
-            players += [player]
-
->>>>>>> 730c016c
     list = ""
     report = ""
 
@@ -415,7 +404,7 @@
 
 def get_close_scores(league, week=None):
     """
-    Retrieve the projected closest scores (15 points or closer) for a given week in a fantasy football league.
+    Retrieve the projected closest scores (10.999 points or closer) for a given week in a fantasy football league.
 
     Parameters
     ----------
@@ -430,34 +419,19 @@
         A string containing the projected closest scores for the given week, formatted as a list of team names and abbreviation.
     """
 
-<<<<<<< HEAD
     emotes = env_vars.split_emotes(league)
     # Gets current closest scores (15.999 points or closer)
-=======
-    # Gets current projected closest scores (15 points or closer)
->>>>>>> 730c016c
     box_scores = league.box_scores(week=week)
     score = []
 
     for i in box_scores:
         if i.away_team:
-<<<<<<< HEAD
             # away_projected = get_projected_total(i.away_lineup)
             # home_projected = get_projected_total(i.home_lineup)
             diffScore = i.away_projected - i.home_projected
             if (-11 < diffScore <= 0 and not all_played(i.away_lineup)) or (0 <= diffScore < 11 and not all_played(i.home_lineup)):
                 score += ['%s`%4s %6.2f - %6.2f %4s`%s' % (emotes[i.home_team.team_id], i.home_team.team_abbrev, i.home_projected,
                                                  i.away_projected, i.away_team.team_abbrev, emotes[i.away_team.team_id])]
-=======
-            away_projected = get_projected_total(i.away_lineup)
-            home_projected = get_projected_total(i.home_lineup)
-            diffScore = away_projected - home_projected
-
-            if (abs(diffScore) <= 15 and (not all_played(i.away_lineup) or not all_played(i.home_lineup))):
-                score += ['%4s %6.2f - %6.2f %s' % (i.home_team.team_abbrev, i.home_projected,
-                                                    i.away_projected, i.away_team.team_abbrev)]
-
->>>>>>> 730c016c
     if not score:
         return('')
     text = ['__**Projected Close Scores**__'] + score
@@ -549,17 +523,11 @@
     Returns
     -------
     str
-<<<<<<< HEAD
         A string representing the power rankings with changes from the previous week, playoff change, and simulated records
     """
 
     emotes = env_vars.split_emotes(league)
 
-=======
-        A string representing the power rankings with changes from the previous week
-    """
-
->>>>>>> 730c016c
     # Check if the week is provided, if not use the previous week
     if not week:
         week = league.current_week - 1
@@ -578,28 +546,18 @@
             return []
         max_score = max(float(score) for score, _ in rankings)
         return [(f"{99.99 * float(score) / max_score:.2f}", team) for score, team in rankings]
-<<<<<<< HEAD
     
-=======
-
-
->>>>>>> 730c016c
     normalized_current_rankings = normalize_rankings(current_rankings)
     normalized_previous_rankings = normalize_rankings(previous_rankings)
 
     # Convert normalized previous rankings to a dictionary for easy lookup
     previous_rankings_dict = {team.team_abbrev: score for score, team in normalized_previous_rankings}
 
-<<<<<<< HEAD
     sr = sim_record(league, week=week-1)
 
     # Prepare the output string
     rankings_text = ['__**Power Rankings:**__ [PR Points (%Change) | Playoff Chance | Simulated Record]']
     pos = 1
-=======
-    # Prepare the output string
-    rankings_text = ['Power Rankings (Playoff %)']
->>>>>>> 730c016c
     for normalized_current_score, current_team in normalized_current_rankings:
         team_abbrev = current_team.team_abbrev
         rank_change_text = ''
@@ -609,7 +567,6 @@
             previous_score = previous_rankings_dict[team_abbrev]
             rank_change_percent = ((float(normalized_current_score) - float(previous_score)) / float(previous_score)) * 100
             rank_change_emoji = p_rank_up_emoji if rank_change_percent > 0 else p_rank_down_emoji if rank_change_percent < 0 else p_rank_same_emoji
-<<<<<<< HEAD
             rank_change_text = f" ({rank_change_emoji} {abs(rank_change_percent):.1f}%)"
 
         rankings_text.append(f"{pos}: {emotes[current_team.team_id]}{current_team.team_name} [{normalized_current_score}{rank_change_text} | {current_team.playoff_pct:.1f}% | {sr[current_team][0]}]")
@@ -672,13 +629,6 @@
    
 
     return (records)
-=======
-            rank_change_text = f"[{rank_change_emoji}{abs(rank_change_percent):4.1f}%]"
-
-        rankings_text.append(f"{normalized_current_score}{rank_change_text} ({current_team.playoff_pct:4.1f}) - {team_abbrev}")
-
-    return '\n'.join(rankings_text)
->>>>>>> 730c016c
 
 
 def get_starter_counts(league):
@@ -850,21 +800,14 @@
     for position in best_lineup:
         best_score += sum(best_lineup[position].values())
 
-<<<<<<< HEAD
     score_pct = 0
-=======
->>>>>>> 730c016c
     if best_score != 0:
         score_pct = (score / best_score) * 100
 
     return (best_score, score, best_score - score, score_pct)
 
 
-<<<<<<< HEAD
 def optimal_team_scores(league, week=None):
-=======
-def optimal_team_scores(league, week=None, full_report=False, recap=False):
->>>>>>> 730c016c
     """
     This function returns the optimal team scores or managers.
 
@@ -877,14 +820,8 @@
 
     Returns
     -------
-<<<<<<< HEAD
     str 
         A string representing the full report of the optimal team scores.
-=======
-    str or tuple
-        If full_report is True, a string representing the full report of the optimal team scores.
-        If full_report is False, a tuple containing the best and worst manager strings.
->>>>>>> 730c016c
     """
 
     emotes = env_vars.split_emotes(league)
@@ -914,26 +851,11 @@
     if not results:
         return ('')
 
-<<<<<<< HEAD
-=======
-        worst = best_scores.popitem()
-        if recap:
-            return worst[0].team_abbrev
-
-        worst_mgr_str = ['🤡 Worst Manager 🤡'] + ['%s left %.2f points on their bench. Only scoring %.2f%% of their optimal score.' %
-                                                 (worst[0].team_name, worst[1][0] - worst[1][1], worst[1][3])]
-
-        return (best_mgr_str + worst_mgr_str)
->>>>>>> 730c016c
 
     text = [''] + ['__**Best Possible Scores:**__  [Actual - % of optimal]'] + results + ['']
     return '\n'.join(text)
 
-<<<<<<< HEAD
 def get_achievers_trophy(league, low_team_id, high_team_id, week=None):
-=======
-def get_achievers_trophy(league, week=None, recap=False):
->>>>>>> 730c016c
     """
     This function returns the overachiever and underachiever of the league
     based on the difference between the projected score and the actual score,
@@ -953,13 +875,8 @@
     """
 
     box_scores = league.box_scores(week=week)
-<<<<<<< HEAD
     emotes = env_vars.split_emotes(league)
     achiever_str = []
-=======
-    high_achiever_str = ['📈 Overachiever 📈']
-    low_achiever_str = ['📉 Underachiever 📉']
->>>>>>> 730c016c
     best_performance = -9999
     worst_performance = 9999
     for i in box_scores:
@@ -980,28 +897,12 @@
             if away_performance < worst_performance:
                 worst_performance = away_performance
                 under_achiever = i.away_team
-<<<<<<< HEAD
 
     if best_performance > 0 and over_achiever.team_id != high_team_id:
         achiever_str += ['📈 `Overachiever:` %s \n- **%s** was %.2f points over their projection' % (emotes[over_achiever.team_id], over_achiever.team_name, best_performance)]
 
     if worst_performance < 0 and under_achiever.team_id != low_team_id:
         achiever_str += ['📉 `Underachiever:` %s \n- **%s** was %.2f points under their projection' % (emotes[under_achiever.team_id], under_achiever.team_name, abs(worst_performance))]
-=======
-
-    if recap:
-        return over_achiever.team_abbrev, under_achiever.team_abbrev
-
-    if best_performance > 0:
-        high_achiever_str += ['%s was %.2f points over their projection' % (over_achiever.team_name, best_performance)]
-    else:
-        high_achiever_str += ['No team out performed their projection']
-
-    if worst_performance < 0:
-        low_achiever_str += ['%s was %.2f points under their projection' % (under_achiever.team_name, abs(worst_performance))]
-    else:
-        low_achiever_str += ['No team was worse than their projection']
->>>>>>> 730c016c
 
     return achiever_str
 
@@ -1020,11 +921,7 @@
     return dict(sorted(weekly_scores.items(), key=lambda item: item[1], reverse=True))
 
 
-<<<<<<< HEAD
 def get_lucky_trophy(league, week=None):
-=======
-def get_lucky_trophy(league, week=None, recap=False):
->>>>>>> 730c016c
     """
     This function takes in a league object and an optional week parameter. It retrieves the box scores for the specified league and week, and creates a dictionary with the weekly scores for each team. The teams are sorted in descending order by their scores, and the team with the lowest score and won is determined to be the lucky team for the week. The team with the highest score and lost is determined to be the unlucky team for the week. The function returns a list containing the lucky and unlucky teams, along with their records for the week.
     Parameters:
@@ -1034,10 +931,7 @@
     list: A list containing the lucky and unlucky teams, along with their records for the week.
     """
     weekly_scores = get_weekly_score_with_win_loss(league, week=week)
-<<<<<<< HEAD
-    emotes = env_vars.split_emotes(league)
-=======
->>>>>>> 730c016c
+    emotes = env_vars.split_emotes(league)
     losses = 0
     unlucky_record = ''
     lucky_record = ''
@@ -1059,17 +953,9 @@
             break
         wins += 1
 
-<<<<<<< HEAD
 
     lucky_str = ['🍀 `Lucky:` %s \n- **%s** was %s against the league, but got the win' % (emotes[lucky_team.team_id], lucky_team.team_name, lucky_record)]
     unlucky_str = ['💀 `Unlucky:` %s \n- **%s** was %s against the league, but still took an L' % (emotes[unlucky_team.team_id], unlucky_team.team_name, unlucky_record)]
-=======
-    if recap:
-        return lucky_team.team_abbrev, unlucky_team.team_abbrev, weekly_scores
-
-    lucky_str = ['🍀 Lucky 🍀']+['%s was %s against the league, but still got the win' % (lucky_team.team_name, lucky_record)]
-    unlucky_str = ['😡 Unlucky 😡']+['%s was %s against the league, but still took an L' % (unlucky_team.team_name, unlucky_record)]
->>>>>>> 730c016c
     return (lucky_str + unlucky_str)
 
 def get_mvp_trophies(league, week=None):
@@ -1077,7 +963,6 @@
     This function returns the weekly most valuable and least valuable players,
     determined by algorithm of: (actual score - projected score)/projected score
 
-<<<<<<< HEAD
     Parameters
     ----------
     league: object
@@ -1144,9 +1029,6 @@
     return (mvp_str + lvp_str)
 
 def get_trophies(league, extra_trophies, week=None):
-=======
-def get_trophies(league, week=None, recap=False):
->>>>>>> 730c016c
     """
     Returns trophies for the highest score, lowest score, closest score, and biggest win.
 
@@ -1165,14 +1047,10 @@
     if not week:
         week = league.current_week - 1
 
-<<<<<<< HEAD
-    emotes = env_vars.split_emotes(league)
-=======
->>>>>>> 730c016c
+    emotes = env_vars.split_emotes(league)
     matchups = league.box_scores(week=week)
 
     low_score = 9999
-<<<<<<< HEAD
     low_team = -1
 
     high_score = -1
@@ -1233,54 +1111,5 @@
 
     if random_phrase == True:
         text += util.get_random_phrase()
-=======
-    high_score = -1
-    closest_score = 9999
-    biggest_blowout = -1
-
-    for i in matchups:
-        if i.home_team != 0:
-            if i.home_score > high_score:
-                high_score = i.home_score
-                high_team = i.home_team
-            if i.home_score < low_score:
-                low_score = i.home_score
-                low_team = i.home_team
-        if i.away_team != 0:
-            if i.away_score > high_score:
-                high_score = i.away_score
-                high_team = i.away_team
-            if i.away_score < low_score:
-                low_score = i.away_score
-                low_team = i.away_team
-
-        if i.away_team != 0 and i.home_team != 0:
-            if i.away_score - i.home_score != 0 and \
-                    abs(i.away_score - i.home_score) < closest_score:
-                closest_score = abs(i.away_score - i.home_score)
-                if i.away_score - i.home_score < 0:
-                    close_winner = i.home_team
-                    close_loser = i.away_team
-                else:
-                    close_winner = i.away_team
-                    close_loser = i.home_team
-            if abs(i.away_score - i.home_score) > biggest_blowout:
-                biggest_blowout = abs(i.away_score - i.home_score)
-                if i.away_score - i.home_score < 0:
-                    ownerer = i.home_team
-                    blown_out = i.away_team
-                else:
-                    ownerer = i.away_team
-                    blown_out = i.home_team
-
-    if (recap):
-        return high_team.team_abbrev, low_team.team_abbrev, blown_out.team_abbrev, close_winner.team_abbrev
-
-    high_score_str = ['👑 High score 👑']+['%s with %.2f points' % (high_team.team_name, high_score)]
-    low_score_str = ['💩 Low score 💩']+['%s with %.2f points' % (low_team.team_name, low_score)]
-    close_score_str = ['😅 Close win 😅']+['%s barely beat %s by %.2f points' %
-                                         (close_winner.team_name, close_loser.team_name, closest_score)]
-    blowout_str = ['😱 Blow out 😱']+['%s blew out %s by %.2f points' % (ownerer.team_name, blown_out.team_name, biggest_blowout)]
->>>>>>> 730c016c
 
     return '\n'.join(text)