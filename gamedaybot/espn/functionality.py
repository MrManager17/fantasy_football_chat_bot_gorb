from datetime import date
import gamedaybot.utils.util as util
import gamedaybot.espn.env_vars as env_vars

random_phrase = env_vars.get_random_phrase()

def get_scoreboard_short(league, week=None):
    """
    Retrieve the scoreboard for a given week of the fantasy football season.

    Parameters
    ----------
    league: espn_api.football.League
        The league for which to retrieve the scoreboard.
    week: int
        The week of the season for which to retrieve the scoreboard.

    Returns
    -------
    list of dict
        A list of dictionaries representing the games on the scoreboard for the given week. Each dictionary contains
        information about a single game, including the teams and their scores.
    """

    emotes = env_vars.split_emotes(league)
    # Gets current week's scoreboard
    box_scores = league.box_scores(week=week)
    score = ['%s`%4s %6.2f - %6.2f %4s` %s' % (emotes[i.home_team.team_id], i.home_team.team_abbrev, i.home_score,
                                    i.away_score, i.away_team.team_abbrev, emotes[i.away_team.team_id]) for i in box_scores
             if i.away_team]

    if week == league.current_week - 1:
        text = ['__**Final Score Update:**__ ']
    else:
        text = ['__**Score Update**__']
    
    text += score
    return '\n'.join(text)

def get_projected_scoreboard(league, week=None):
    emotes = env_vars.split_emotes(league)
    """
    Retrieve the projected scoreboard for a given week of the fantasy football season.

    Parameters
    ----------
    league: espn_api.football.League
        The league for which to retrieve the projected scoreboard.
    week: int
        The week of the season for which to retrieve the projected scoreboard.

    Returns
    -------
    list of dict
        A list of dictionaries representing the projected games on the scoreboard for the given week. Each dictionary
        contains information about a single game, including the teams and their projected scores.
    """

    # Gets current week's scoreboard projections
    box_scores = league.box_scores(week=week)
    score = ['%s`%4s %6.2f - %6.2f %4s` %s' % (emotes[i.home_team.team_id], i.home_team.team_abbrev, i.home_projected,
                                    i.away_projected, i.away_team.team_abbrev, emotes[i.away_team.team_id]) for i in box_scores
             if i.away_team]

    text = ['__**Approximate Projected Scores**__'] + score
    return '\n'.join(text)


def get_standings(league, top_half_scoring=False, week=None):
    """
    Retrieve the current standings for a fantasy football league, with an option to include top-half scoring.

    Parameters
    ----------
    league: object
        The league object for which to retrieve the standings.
    top_half_scoring: bool, optional
        If True, include top-half scoring in the standings calculation. Defaults to False.
    week: int, optional
        The week for which to retrieve the standings. Defaults to the current week of the league.

    Returns
    -------
    str
        A string containing the current standings, formatted as a list of teams with their records and positions.
    """

    emotes = env_vars.split_emotes(league)
    standings_txt = []
    standings = []
    standings = league.standings()

    for i in range(4):
        division = [team for team in standings if team.division_id == i]
        if len(division) > 0:
            div_name = division[0].division_name
            standings_txt += ['**%s**' % (div_name)]
            standings_txt += [f"{pos + 1}: {emotes[team.team_id]}{team.team_name} ({team.wins}-{team.losses})" for \
                pos, team in enumerate(division)]
            standings_txt += ['']

    text = ['__**Current Standings:**__ '] + standings_txt + ['']
    return "\n".join(text)


def get_projected_total(lineup):
    """
    Retrieve the projected total points for a given lineup in a fantasy football league.

    Parameters
    ----------
    lineup : list
        A list of player objects that represents the lineup

    Returns
    -------
    float
        The projected total points for the given lineup.
    """

    total_projected = 0
    for i in lineup:
        # exclude player on bench and injured reserve
        if i.slot_position != 'BE' and i.slot_position != 'IR':
            # Check if the player has already played or not
            if i.points != 0 or i.game_played > 0:
                total_projected += i.points
            else:
                total_projected += i.projected_points
    return total_projected


def get_projected_final(lineup):
    final_projected = 0
    for i in lineup:
        if i.slot_position != 'BE' and i.slot_position != 'IR':
            final_projected += i.projected_points
    return final_projected


def all_played(lineup):
    """
    Check if all the players in a given lineup have played their game.

    Parameters
    ----------
    lineup : list
        A list of player objects that represents the lineup

    Returns
    -------
    bool
        True if all the players in the lineup have played their game, False otherwise.
    """

    for i in lineup:
        # exclude player on bench and injured reserve
        if i.slot_position != 'BE' and i.slot_position != 'IR' and i.game_played < 100:
            return False
    return True


def get_monitor(league, warning, div):
    """
    Retrieve a list of players from a given fantasy football league that should be monitored during a game.

    Parameters
    ----------
    league: object
        The league object for which to retrieve the monitor players.

    Returns
    -------
    str
        A string containing the list of players to monitor, formatted as a list of player names and status.
    """

    emotes = env_vars.split_emotes(league)
    box_scores = league.box_scores()
    monitor = []
    text = ''

    for i in box_scores:
        if i.home_team.division_id == div:
            monitor += scan_roster(i.home_lineup, i.home_team, warning, emotes)
        if i.away_team.division_id == div:
            monitor += scan_roster(i.away_lineup, i.away_team, warning, emotes)
    
    if not monitor:
        return ('')
    
<<<<<<< HEAD
    if div == 2:
        text = ['__**Players to Monitor:**__ '] + monitor
    else:
        text = [' '] + monitor

=======
    text = ['__**Players to Monitor:**__ '] + monitor
    if random_phrase == True:
        text += util.get_random_phrase()
>>>>>>> aa72cb0a
    
    return '\n'.join(text)


def get_inactives(league, week=None):
    """
    Retrieve a list of players from a given fantasy football league that are likely inactive and need to be replaced.

    Parameters
    ----------
    league: object
        The league object for which to retrieve the inactive players.

    Returns
    -------
    str
        A string containing the list of inactive players, formatted as a list of player names and status.
    """
    users = env_vars.split_users(league)
    emotes = env_vars.split_emotes(league)
    box_scores = league.box_scores(week=week)
    inactives = []
    text = ''

    for i in box_scores:
        inactives += scan_inactives(i.home_lineup, i.home_team, users, emotes)
        inactives += scan_inactives(i.away_lineup, i.away_team, users, emotes)

    if not inactives:
        return ('')

    text = ['__**Inactive Players:**__ '] + inactives
    if random_phrase == True:
        text += util.get_random_phrase()

    return '\n'.join(text)


def scan_roster(lineup, team, warning, emotes):
    """
    Retrieve a list of players from a given fantasy football league that have a status.

    Parameters
    ----------
    lineup : list
        A list of player objects that represents the lineup
    team : object
        The team object for which to retrieve the monitor players
    warning : int
        The threshold at which to warn an owner to replace a player
    emotes : list
        A list of the server's team emotes

    Returns
    -------
    list
        A list of strings containing the list of players to monitor, formatted as a list of player names and statuses.
    """

    count = 0
    players = []
    for i in lineup:
        if i.slot_position != 'BE' and i.slot_position != 'IR' and i.position != 'D/ST':
            if (i.pro_opponent == 'None') or (i.injuryStatus != 'ACTIVE' and i.injuryStatus != 'NORMAL') or (i.projected_points <= warning):
                count += 1
                player = i.position + ' ' + i.name + ' - '
                if i.pro_opponent == 'None':
                    player += '**BYE**'
                elif i.injuryStatus != 'ACTIVE' and i.injuryStatus != 'NORMAL':
                    player += '**' + i.injuryStatus.title().replace('_', ' ') + '**'
                elif i.projected_points <= warning:
                    player += '**' + str(i.projected_points) + ' pts**'
                players += [player]
        elif i.position == 'D/ST' and i.slot_position !='BE' and (i.pro_opponent == 'None' or i.projected_points <= warning):
            count += 1
            player = i.name + ' - '
            if i.pro_opponent == 'None':
                player += '**BYE**'
            elif i.projected_points <= warning:
                player += '**' + str(i.projected_points) + ' pts**'
            players += [player]
            
        if i.slot_position == 'IR' and \
            i.injuryStatus != 'INJURY_RESERVE' and i.injuryStatus != 'OUT':

            count += 1
            players += ['%s %s - **Not on IR**, %d pts' % (i.position, i.name, i.projected_points)]
                
    list = ""
    report = ""

    for p in players:
        list += "* " + p + "\n"

    if count > 0:
        s = '%s**%s** - **%d**: \n%s \n' % (emotes[team.team_id], team.team_name, count, list[:-1])
        report =  [s.lstrip()]

    return report


def scan_inactives(lineup, team, users, emotes):
    """
    Retrieve a list of players from a given fantasy football league that have a status that indicates they're not playing 
    or if a player is on a team's IR but is eligible for play.

    Parameters
    ----------
    lineup : list
        A list of player objects that represents the lineup
    team : object
        The team object for which to retrieve the inactive players
    users : list
        A list of the server's user tags

    Returns
    -------
    list
        A list of strings containing the list of inactive, formatted as a list of player names and statuses.
    """

    count = 0
    players = []
    for i in lineup:
        if i.slot_position != 'BE' and i.slot_position != 'IR':
            if i.pro_opponent == 'None':
                count +=1
                if i.position == 'D/ST':
                    players += ['%s - **BYE**' % (i.name)]
                else:
                    players += ['%s %s - **BYE**' % (i.position, i.name)]
            elif i.game_played == 0 and (i.injuryStatus == 'OUT' or i.injuryStatus == 'DOUBTFUL' or i.projected_points <= 0):
                count +=1
                players += ['%s %s - **%s**, %d pts' % (i.position, i.name, i.injuryStatus.title().replace('_', ' '), i.projected_points)]

        if i.slot_position == 'IR' and \
            i.injuryStatus != 'INJURY_RESERVE' and i.injuryStatus != 'OUT':

            count += 1
            players += ['%s %s - **Not on IR**, %d pts' % (i.position, i.name, i.projected_points)]

    inactive_list = ""
    inactives = ""

    for p in players:
        inactive_list += "* " + p + "\n"

    if count > 0:
        inactives = ['%s%s**%s** - **%d**: \n%s \n' % (users[team.team_id], emotes[team.team_id], team.team_name, count, inactive_list[:-1])]
    
    return inactives


def get_matchups(league, week=None):
    """
    Retrieve the matchups for a given week in a fantasy football league.

    Parameters
    ----------
    league: object
        The league object for which to retrieve the matchups.
    week : int, optional
        The week number for which to retrieve the matchups, by default None.

    Returns
    -------
    str
        A string containing the matchups for the given week, formatted as a list of team names and abbreviation.
    """

    emotes = env_vars.split_emotes(league)
    # Gets current week's Matchups
    matchups = league.box_scores(week=week)
    scores = []

    for i in matchups:
        if i.away_team:
            home_team = '%s**%s** (%s-%s)' % (emotes[i.home_team.team_id], i.home_team.team_name, i.home_team.wins, i.home_team.losses)
            away_team = '%s**%s** (%s-%s)' % (emotes[i.away_team.team_id], i.away_team.team_name, i.away_team.wins, i.away_team.losses)
            scores += [home_team.lstrip() + ' vs ' + away_team.lstrip()]

    text = ['__**Matchups:**__ '] + scores + ['']
    if random_phrase == True:
        text += util.get_random_phrase()

    return '\n'.join(text)


def get_close_scores(league, week=None):
    """
    Retrieve the projected closest scores (10.999 points or closer) for a given week in a fantasy football league.

    Parameters
    ----------
    league: object
        The league object for which to retrieve the closest scores.
    week : int, optional
        The week number for which to retrieve the closest scores, by default None.

    Returns
    -------
    str
        A string containing the projected closest scores for the given week, formatted as a list of team names and abbreviation.
    """

    emotes = env_vars.split_emotes(league)
<<<<<<< HEAD
=======
    # Gets current closest scores (10.999 points or closer)
>>>>>>> aa72cb0a
    box_scores = league.box_scores(week=week)
    score = []

    for i in box_scores:
        if i.away_team:
            # away_projected = get_projected_total(i.away_lineup)
            # home_projected = get_projected_total(i.home_lineup)
            diffScore = i.away_projected - i.home_projected
            if (-11 < diffScore <= 0 and not all_played(i.away_lineup)) or (0 <= diffScore < 11 and not all_played(i.home_lineup)):
                score += ['%s`%4s %6.2f - %6.2f %4s`%s' % (emotes[i.home_team.team_id], i.home_team.team_abbrev, i.home_projected,
                                                 i.away_projected, i.away_team.team_abbrev, emotes[i.away_team.team_id])]
    if not score:
        return('')
    text = ['__**Projected Close Scores**__'] + score
    return '\n'.join(text)


def get_waiver_report(league, faab=False):
    """
    This function generates a waiver report for a given league.
    The report lists all the waiver transactions that occurred on the current day,
    including the team that made the transaction, the player added and the player dropped (if applicable).

    Parameters
    ----------
    league: object
        The league object for which the report is being generated
    faab : bool, optional
        A flag to indicate whether the report should include FAAB amount spent, by default False.

    Returns
    -------
    str
        A string containing the waiver report
    """

    # Get the recent activity of the league
    emotes = env_vars.split_emotes(league)
    activities = league.recent_activity(50)
    # Initialize an empty list to store the report
    report = []
    # Get the current date
    today = date.today().strftime('%Y-%m-%d')
    text = ''

    # Iterate through each activity
    for activity in activities:
        actions = activity.actions
        d2 = date.fromtimestamp(activity.date/1000).strftime('%Y-%m-%d')
        if d2 == today:  # only get waiver activites from today
            if len(actions) == 1 and actions[0][1] == 'WAIVER ADDED':
                if faab:
                    s = '%s**%s** \n* ADDED%s %s ($%s)\n' % (emotes[actions[0][0].team_id], actions[0][0].team_name, ' '+actions[0][2].position if actions[0][2].position != 'D/ST' else '', actions[0][2].name, actions[0][3])
                else:
                    s = '%s**%s** \n* ADDED%s %s\n' % (emotes[actions[0][0].team_id], actions[0][0].team_name, ' '+actions[0][2].position if actions[0][2].position != 'D/ST' else '', actions[0][2].name)
                report += [s.lstrip()]
            elif len(actions) > 1:
                if actions[0][1] == 'WAIVER ADDED' or  actions[1][1] == 'WAIVER ADDED':
                    if actions[0][1] == 'WAIVER ADDED':
                        if faab:
                            s = '%s**%s** \n* ADDED%s %s ($%s)\n * DROPPED %s %s\n' % (emotes[actions[0][0].team_id], actions[0][0].team_name, ' '+actions[0][2].position if actions[0][2].position != 'D/ST' else '', actions[0][2].name, actions[0][3], ' '+actions[1][2].position if actions[1][2].position != 'D/ST' else '', actions[1][2].name)
                        else:
                            s = '%s**%s** \n* ADDED%s %s, \n * DROPPED%s %s\n' % (emotes[actions[0][0].team_id], actions[0][0].team_name, ' '+actions[0][2].position if actions[0][2].position != 'D/ST' else '', actions[0][2].name, ' '+actions[1][2].position if actions[1][2].position != 'D/ST' else '', actions[1][2].name)
                    else:
                        if faab:
                            s = '%s**%s** \n* ADDED%s %s ($%s)\n * DROPPED %s %s\n' % (emotes[actions[0][0].team_id], actions[0][0].team_name, ' '+actions[1][2].position if actions[1][2].position != 'D/ST' else '', actions[1][2].name, actions[1][3], ' '+actions[0][2].position if actions[0][2].position != 'D/ST' else '', actions[0][2].name)
                        else:
                            s = '%s**%s** \n* ADDED%s %s, \n * DROPPED%s %s\n' % (emotes[actions[0][0].team_id], actions[0][0].team_name, ' '+actions[1][2].position if actions[1][2].position != 'D/ST' else '', actions[1][2].name, ' '+actions[0][2].position if actions[0][2].position != 'D/ST' else '', actions[0][2].name)
                    report += [s.lstrip()]

    report.reverse()

    if not report:
        return ''
        
    text = ['__**Waiver Report %s:**__' % today] + report + ['']

    if random_phrase == True:
        text += util.get_random_phrase()

    return '\n'.join(text)


def combined_power_rankings(league, week=None):
    """
    This function returns the power rankings of the teams in the league for a specific week,
    along with the change in power ranking number and playoff percentage from the previous week.
    If the week is not provided, it defaults to the current week.
    The power rankings are determined using a 2 step dominance algorithm,
    as well as a combination of points scored and margin of victory.
    It's weighted 80/15/5 respectively.

    Parameters
    ----------
    league: object
        The league object for which the power rankings are being generated
    week : int, optional
        The week for which the power rankings are to be returned (default is current week)

    Returns
    -------
    str
        A string representing the power rankings with changes from the previous week, playoff change, and simulated records
    """

    emotes = env_vars.split_emotes(league)

    # Check if the week is provided, if not use the previous week
    if not week:
        week = league.current_week - 1

    p_rank_up_emoji = "🟢"
    p_rank_down_emoji = "🔻"
    p_rank_same_emoji = "🟰"

    # Get the power rankings for the previous 2 weeks
    current_rankings = league.power_rankings(week=week)
    previous_rankings = league.power_rankings(week=week-1) if week > 1 else []

    # Normalize the scores
    def normalize_rankings(rankings):
        if not rankings:
            return []
        max_score = max(float(score) for score, _ in rankings)
        return [(f"{99.99 * float(score) / max_score:.2f}", team) for score, team in rankings]
    
    normalized_current_rankings = normalize_rankings(current_rankings)
    normalized_previous_rankings = normalize_rankings(previous_rankings)

    # Convert normalized previous rankings to a dictionary for easy lookup
    previous_rankings_dict = {team.team_abbrev: score for score, team in normalized_previous_rankings}

    sr = sim_record(league, week=week-1)

    # Prepare the output string
    rankings_text = ['__**Power Rankings:**__ [PR Points (%Change) | Playoff Chance | Simulated Record]']
    pos = 1
    for normalized_current_score, current_team in normalized_current_rankings:
        team_abbrev = current_team.team_abbrev
        rank_change_text = ''

        # Check if the team was present in the normalized previous rankings
        if team_abbrev in previous_rankings_dict:
            previous_score = previous_rankings_dict[team_abbrev]
            rank_change_percent = ((float(normalized_current_score) - float(previous_score)) / float(previous_score)) * 100
            rank_change_emoji = p_rank_up_emoji if rank_change_percent > 0 else p_rank_down_emoji if rank_change_percent < 0 else p_rank_same_emoji
            rank_change_text = f" ({rank_change_emoji} {abs(rank_change_percent):.1f}%)"

        rankings_text.append(f"{pos}: {emotes[current_team.team_id]}{current_team.team_name} [{normalized_current_score}{rank_change_text} | {current_team.playoff_pct:.1f}% | {sr[current_team][0]}]")
        pos += 1

    if random_phrase == True:
        rankings_text += [''] + util.get_random_phrase()
    
    return '\n'.join(rankings_text)


def sim_record(league, week=None):
    """
    This function takes in a league object and an optional week parameter. It then iterates through each result each week and determines what the records of each team would be had they faced every other team through each week of the season.

    Parameters:
    league (object): A league object containing information about the league and its teams.
    week (int, optional): The week for which the box scores should be retrieved. If no week is specified, the current week will be used.

    Returns:
    list: A list containing the head-to-head records for the week.
    """

    lastWeek= league.current_week

    if week:
        lastWeek = week

    records = {}
    weekly_records = {}

    for t in league.teams:
        records[t] = ''
        weekly_records[t] = [0,0,0]

    for i in range(lastWeek):
        weekNumber = i+1
        box_scores = league.box_scores(weekNumber)
        weekly_scores = {}
        for i in box_scores: 
            if i.home_team != 0 and i.away_team != 0:
                weekly_scores[i.home_team] = [i.home_score]
                weekly_scores[i.away_team] = [i.away_score]

        for i in weekly_scores:
            for j in weekly_scores:
                if i != j:
                    if weekly_scores[i][0] > weekly_scores[j][0]:
                        weekly_records[i][0] += 1
                    elif weekly_scores[i][0] < weekly_scores[j][0]:
                        weekly_records[i][1] += 1
                    else: # Just in case of a tie
                        weekly_records[i][2] += 1
            
    for r in weekly_records:
        if weekly_records[r][2] > 0:
            records[r] = ['%s-%s-%s' % (weekly_records[r][0], weekly_records[r][1], weekly_records[r][2])]
        else:
            records[r] = ['%s-%s' % (weekly_records[r][0], weekly_records[r][1])]
   

    return (records)


def get_starter_counts(league):
    """
    Get the number of starters for each position

    Parameters
    ----------
    league : object
        The league object for which the starter counts are being generated

    Returns
    -------
    dict
        A dictionary containing the number of players at each position within the starting lineup.
    """

    # Get the box scores for last week
    box_scores = league.box_scores(week=league.current_week - 1)
    # Initialize a dictionary to store the home team's starters and their positions
    h_starters = {}
    # Initialize a variable to keep track of the number of home team starters
    h_starter_count = 0
    # Initialize a dictionary to store the away team's starters and their positions
    a_starters = {}
    # Initialize a variable to keep track of the number of away team starters
    a_starter_count = 0
    # Iterate through each game in the box scores
    for i in box_scores:
        # Iterate through each player in the home team's lineup
        for player in i.home_lineup:
            # Check if the player is a starter (not on the bench or injured)
            if (player.slot_position != 'BE' and player.slot_position != 'IR'):
                # Increment the number of home team starters
                h_starter_count += 1
                try:
                    # Try to increment the count for this position in the h_starters dictionary
                    h_starters[player.slot_position] = h_starters[player.slot_position] + 1
                except KeyError:
                    # If the position is not in the dictionary yet, add it and set the count to 1
                    h_starters[player.slot_position] = 1
        # in the rare case when someone has an empty slot we need to check the other team as well
        for player in i.away_lineup:
            if (player.slot_position != 'BE' and player.slot_position != 'IR'):
                a_starter_count += 1
                try:
                    a_starters[player.slot_position] = a_starters[player.slot_position] + 1
                except KeyError:
                    a_starters[player.slot_position] = 1

        # if statement for the ultra rare case of a matchup with both entire teams (or one with a bye) on the bench
        if a_starter_count!=0 and h_starter_count != 0:
            if a_starter_count > h_starter_count:
                return a_starters
            else:
                return h_starters


def best_flex(flexes, player_pool, num):
    """
    Given a list of flex positions, a dictionary of player pool, and a number of players to return,
    this function returns the best flex players from the player pool.

    Parameters
    ----------
    flexes : list
        a list of strings representing the flex positions
    player_pool : dict
        a dictionary with keys as position and values as a dictionary with player name as key and value as score
    num : int
        number of players to return from the player pool

    Returns
    ----------
    best : dict
        a dictionary containing the best flex players from the player pool
    player_pool : dict
        the updated player pool after removing the best flex players
    """

    pool = {}
    # iterate through each flex position
    for flex_position in flexes:
        # add players from flex position to the pool
        try:
            pool = pool | player_pool[flex_position]
        except KeyError:
            pass
    # sort the pool by score in descending order
    pool = {k: v for k, v in sorted(pool.items(), key=lambda item: item[1], reverse=True)}
    # get the top num players from the pool
    best = dict(list(pool.items())[:num])
    # remove the best flex players from the player pool
    for pos in player_pool:
        for p in best:
            if p in player_pool[pos]:
                player_pool[pos].pop(p)
    return best, player_pool


def optimal_lineup_score(lineup, starter_counts):
    """
    This function returns the optimal lineup score based on the provided lineup and starter counts.

    Parameters
    ----------
    lineup : list
        A list of player objects for which the optimal lineup score is being generated
    starter_counts : dict
        A dictionary containing the number of starters for each position

    Returns
    -------
    tuple
        A tuple containing the optimal lineup score, the provided lineup score, the difference between the two scores,
        and the percentage of the provided lineup's score compared to the optimal lineup's score.
    """

    best_lineup = {}
    position_players = {}

    # get all players and points
    score = 0
    score_pct = 0
    best_score = 0

    for player in lineup:
        try:
            position_players[player.position][player.name] = player.points
        except KeyError:
            position_players[player.position] = {}
            position_players[player.position][player.name] = player.points
        if player.slot_position not in ['BE', 'IR']:
            score += player.points

    # sort players by position for points
    for position in starter_counts:
        try:
            position_players[position] = {k: v for k, v in sorted(
                position_players[position].items(), key=lambda item: item[1], reverse=True)}
            best_lineup[position] = dict(list(position_players[position].items())[:starter_counts[position]])
            position_players[position] = dict(list(position_players[position].items())[starter_counts[position]:])
        except KeyError:
            best_lineup[position] = {}

    # flexes. need to figure out best in other single positions first
    for position in starter_counts:
        # flex
        if 'D/ST' not in position and '/' in position:
            flex = position.split('/')
            result = best_flex(flex, position_players, starter_counts[position])
            best_lineup[position] = result[0]
            position_players = result[1]

    # Offensive Player. need to figure out best in other positions first
    if 'OP' in starter_counts:
        flex = ['RB', 'WR', 'TE', 'QB']
        result = best_flex(flex, position_players, starter_counts['OP'])
        best_lineup['OP'] = result[0]
        position_players = result[1]

    # Defensive Player. need to figure out best in other positions first
    if 'DP' in starter_counts:
        flex = ['DT', 'DE', 'LB', 'CB', 'S']
        result = best_flex(flex, position_players, starter_counts['DP'])
        best_lineup['DP'] = result[0]
        position_players = result[1]

    for position in best_lineup:
        best_score += sum(best_lineup[position].values())

    score_pct = 0
    if best_score != 0:
        score_pct = (score / best_score) * 100

    return (best_score, score, best_score - score, score_pct)


def optimal_team_scores(league, week=None):
    """
    This function returns the optimal team scores or managers.

    Parameters
    ----------
    league : object
        The league object for which the optimal team scores are being generated
    week : int, optional
        The week for which the optimal team scores are to be returned (default is the previous week)

    Returns
    -------
    str or tuple
        If full_report is True, a string representing the full report of the optimal team scores.
        If full_report is False, a tuple containing the best and worst manager strings.

    """
    emotes = env_vars.split_emotes(league)
    if not week:
        week = league.current_week - 1
    box_scores = league.box_scores(week=week)
    div_name = ''
    results = []
    best_scores = {}
    starter_counts = get_starter_counts(league)

    for d in range(4):
        best_scores = {}
        for i in box_scores:
            if i.home_team.division_id == d:
                best_scores[i.home_team] = optimal_lineup_score(i.home_lineup, starter_counts)
                div_name = i.home_team.division_name
            if i.away_team.division_id == d:
                best_scores[i.away_team] = optimal_lineup_score(i.away_lineup, starter_counts)
        
        if div_name == '':
            div_name = box_scores[-1].away_team.division_name

        if len(best_scores) > 0:
            best_scores = {key: value for key, value in sorted(best_scores.items(), key=lambda item: item[1][3], reverse=True)}

            i = 1
            results += ['**%s**' % (div_name)]
            for score in best_scores:
                s = ['%s: %s`%4s: %6.2f (%6.2f - %.2f%%)`' %
                        (i, emotes[score.team_id], score.team_abbrev, best_scores[score][0],
                        best_scores[score][1], best_scores[score][3])]
                results += s
                i += 1
            
            results += ['']
    
    if not results:
        return ('')


    text = [''] + ['__**Best Possible Scores:**__  [Actual - % of optimal]'] + results + ['']
    return '\n'.join(text)

def get_achievers_trophy(league, low_team_id, high_team_id, week=None):
    """
    This function returns the overachiever and underachiever of the league
    based on the difference between the projected score and the actual score,
    only if the over/under achievers are not the same as the highest/lowest scorers, respectively.

    Parameters
    ----------
    league: object
        The league object for which the overachiever and underachiever are being determined
    week : int, optional
        The week for which the overachiever and underachiever are to be returned (default is current week)

    Returns
    -------
    str
        A string representing the overachiever and underachiever of the league
    """

    box_scores = league.box_scores(week=week)
    emotes = env_vars.split_emotes(league)
    achiever_str = []
    best_performance = -9999
    worst_performance = 9999
    for i in box_scores:
        home_performance = i.home_score - i.home_projected
        away_performance = i.away_score - i.away_projected

        if i.home_team != 0:
            if home_performance > best_performance:
                best_performance = home_performance
                over_achiever = i.home_team
            if home_performance < worst_performance:
                worst_performance = home_performance
                under_achiever = i.home_team
        if i.away_team != 0:
            if away_performance > best_performance:
                best_performance = away_performance
                over_achiever = i.away_team
            if away_performance < worst_performance:
                worst_performance = away_performance
                under_achiever = i.away_team

    if best_performance > 0 and over_achiever.team_id != high_team_id:
        achiever_str += ['📈 `Overachiever:` %s \n- **%s** was %.2f points over their projection' % (emotes[over_achiever.team_id], over_achiever.team_name, best_performance)]

    if worst_performance < 0 and under_achiever.team_id != low_team_id:
        achiever_str += ['📉 `Underachiever:` %s \n- **%s** was %.2f points under their projection' % (emotes[under_achiever.team_id], under_achiever.team_name, abs(worst_performance))]

    return achiever_str


def get_weekly_score_with_win_loss(league, week=None):
    box_scores = league.box_scores(week=week)
    weekly_scores = {}
    for i in box_scores:
        if i.home_team != 0 and i.away_team != 0:
            if i.home_score > i.away_score:
                weekly_scores[i.home_team] = [i.home_score, 'W']
                weekly_scores[i.away_team] = [i.away_score, 'L']
            else:
                weekly_scores[i.home_team] = [i.home_score, 'L']
                weekly_scores[i.away_team] = [i.away_score, 'W']
    return dict(sorted(weekly_scores.items(), key=lambda item: item[1], reverse=True))


def get_lucky_trophy(league, week=None):
    """
    This function takes in a league object and an optional week parameter. It retrieves the box scores for the specified league and week, and creates a dictionary with the weekly scores for each team. The teams are sorted in descending order by their scores, and the team with the lowest score and won is determined to be the lucky team for the week. The team with the highest score and lost is determined to be the unlucky team for the week. The function returns a list containing the lucky and unlucky teams, along with their records for the week.
    Parameters:
    league (object): A league object containing information about the league and its teams.
    week (int, optional): The week for which the box scores should be retrieved. If no week is specified, the current week will be used.
    Returns:
    list: A list containing the lucky and unlucky teams, along with their records for the week.
    """
    weekly_scores = get_weekly_score_with_win_loss(league, week=week)
    emotes = env_vars.split_emotes(league)
    losses = 0
    unlucky_record = ''
    lucky_record = ''
    num_teams = len(weekly_scores) - 1

    for t in weekly_scores:
        if weekly_scores[t][1] == 'L':
            unlucky_team = t
            unlucky_record = str(num_teams - losses) + '-' + str(losses)
            break
        losses += 1

    wins = 0
    weekly_scores = dict(sorted(weekly_scores.items(), key=lambda item: item[1]))
    for t in weekly_scores:
        if weekly_scores[t][1] == 'W':
            lucky_team = t
            lucky_record = str(wins) + '-' + str(num_teams - wins)
            break
        wins += 1


    lucky_str = ['🍀 `Lucky:` %s \n- **%s** was %s against the league, but got the win' % (emotes[lucky_team.team_id], lucky_team.team_name, lucky_record)]
    unlucky_str = ['💀 `Unlucky:` %s \n- **%s** was %s against the league, but still took an L' % (emotes[unlucky_team.team_id], unlucky_team.team_name, unlucky_record)]
    return (lucky_str + unlucky_str)

def get_mvp_trophies(league, week=None):
    """
    This function returns the weekly most valuable and least valuable players,
    determined by algorithm of: (actual score - projected score)/projected score

    Parameters
    ----------
    league: object
        The league object for which the MVP and LVP are being determined
    week : int, optional
        The week for which the MVP and LVP are to be returned (default is current week)

    Returns
    -------
    str
        A string representing the MVP an LVP of the league
    """
    emotes = env_vars.split_emotes(league)
    matchups = league.box_scores(week=week)
    mvp_score_diff = -100
    mvp_proj = -100
    mvp_score = ''
    mvp = ''
    mvp_team = -1

    lvp_score_diff = 999
    lvp_proj = 999
    lvp_score = ''
    lvp = ''
    lvp_team = -1

    for i in matchups:
        for p in i.home_lineup:
            if p.slot_position != 'BE' and p.slot_position != 'IR' and p.position != 'D/ST' and p.projected_points > 0:
                score_diff = (p.points - p.projected_points)/p.projected_points
                proj_diff = p.points - p.projected_points
                if (score_diff > mvp_score_diff) or (score_diff == mvp_score_diff and proj_diff > mvp_proj):
                    mvp_score_diff = score_diff
                    mvp_proj = proj_diff
                    mvp_score = '%.2f points (%.2f proj, %.2f diff ratio)' % (p.points, p.projected_points, score_diff)
                    mvp = p.position + ' ' + p.name
                    mvp_team = i.home_team
                elif (score_diff < lvp_score_diff) or (score_diff == lvp_score_diff and proj_diff < lvp_proj):
                    lvp_score_diff = score_diff
                    lvp_proj = proj_diff
                    lvp_score = '%.2f points (%.2f proj, %.2f diff ratio)' % (p.points, p.projected_points, score_diff)
                    lvp = p.position + ' ' + p.name
                    lvp_team = i.home_team
        for p in i.away_lineup:
            if p.slot_position != 'BE' and p.slot_position != 'IR' and p.position != 'D/ST' and p.projected_points > 0:
                score_diff = (p.points - p.projected_points)/p.projected_points
                proj_diff = p.points - p.projected_points
                if (score_diff > mvp_score_diff) or (score_diff == mvp_score_diff and proj_diff > mvp_proj):
                    mvp_score_diff = score_diff
                    mvp_proj = proj_diff
                    mvp_score = '%.2f points (%.2f proj, %.2f diff ratio)' % (p.points, p.projected_points, score_diff)
                    mvp = p.position + ' ' + p.name
                    mvp_team = i.away_team
                elif (score_diff < lvp_score_diff) or (score_diff == lvp_score_diff and proj_diff < lvp_proj):
                    lvp_score_diff = score_diff
                    lvp_proj = proj_diff
                    lvp_score = '%.2f points (%.2f proj, %.2f diff ratio)' % (p.points, p.projected_points, score_diff)
                    lvp = p.position + ' ' + p.name
                    lvp_team = i.away_team

<<<<<<< HEAD

    high_score_str = ['👑 `Highest score:` %s \n- **%s** with %.2f points' % (emotes[high_team.team_id], high_team.team_name, high_score)]
    low_score_str = ['💩 `Lowest score:` %s \n- **%s** with %.2f points' % (emotes[low_team.team_id], low_team.team_name, low_score)]
    close_score_str = ['🧊 `Closest Win:` %s > %s \n- **%s** barely beat **%s** by a margin of %.2f' % (emotes[close_winner.team_id], emotes[close_loser.team_id], close_winner.team_name, close_loser.team_name, closest_score)]
    blowout_str = ['💥 `Biggest Loss:` %s < %s \n- **%s** got blown out by **%s** by a margin of %.2f' % (emotes[blown_out_team.team_id], emotes[ownerer_team.team_id], blown_out_team.team_name, ownerer_team.team_name, biggest_blowout)]
    over_str = ['📈 `Overachiever:` %s \n- **%s** with %.2f points more than their projection' % (emotes[over_team.team_id], over_team.team_name, over_diff)]
    under_str = ['📉 `Underachiever:` %s \n- **%s** with %.2f points less than their projection' % (emotes[under_team.team_id], under_team.team_name, abs(under_diff))]
    mvp_str = ['👍 `Mr. Fuckass:` %s \n- %s, **%s** with %s' % (emotes[mvp_team.team_id], mvp, mvp_team.team_abbrev, mvp_score)]
    lvp_str = ['👎 `Mr. Suckass:` %s \n- %s, **%s** with %s' % (emotes[lvp_team.team_id], lvp, lvp_team.team_abbrev, lvp_score)]

    text = [' '] + ['__**Trophies of the week:**__ '] + high_score_str + low_score_str + close_score_str + blowout_str

    if extra_trophies == True:
        if over_diff > 0 and high_team.team_name != over_team.team_name:
            text += over_str
        if under_diff < 0 and low_team.team_name != under_team.team_name:
            text += under_str
        text += mvp_str + lvp_str + get_lucky_trophy(league, week) + ['']
    else:
        text += ['']

    if random_phrase == True:
        text += utils.get_random_phrase()

    return '\n'.join(text)

def season_trophies(league, extra_trophies):
=======
    mvp_str = ['👍 `Week MVP:` %s \n- %s, **%s** with %s' % (emotes[mvp_team.team_id], mvp, mvp_team.team_abbrev, mvp_score)]
    lvp_str = ['👎 `Week LVP:` %s \n- %s, **%s** with %s' % (emotes[lvp_team.team_id], lvp, lvp_team.team_abbrev, lvp_score)]
    return (mvp_str + lvp_str)

def get_trophies(league, extra_trophies, week=None):
>>>>>>> aa72cb0a
    """
    Returns trophies for the highest score, lowest score, closest score, and biggest win.

    Parameters
    ----------
    league : object
        The league object for which the trophies are to be returned
    week : int, optional
        The week for which the trophies are to be returned (default is current week)

    Returns
    -------
    str
        A string representing the trophies
    """
    if not week:
        week = league.current_week - 1

    emotes = env_vars.split_emotes(league)
    matchups = league.box_scores(week=week)

    low_score = 9999
    low_team = -1

    high_score = -1
    high_team = -1

    closest_score = 9999
    close_winner = -1
    close_loser = -1
    close_emotes = ''

    biggest_blowout = -1
    blown_out_team = -1
    ownerer_team = -1
    blowout_emotes = ''

    for i in matchups:
        if i.home_score > high_score:
            high_score = i.home_score
            high_team = i.home_team
        if i.home_score < low_score:
            low_score = i.home_score
            low_team = i.home_team
        if i.away_score > high_score:
            high_score = i.away_score
            high_team = i.away_team
        if i.away_score < low_score:
            low_score = i.away_score
            low_team = i.away_team

        if i.away_score - i.home_score != 0 and \
            abs(i.away_score - i.home_score) < closest_score:
            closest_score = abs(i.away_score - i.home_score)
            if i.away_score - i.home_score < 0:
                close_winner = i.home_team
                close_loser = i.away_team
            else:
                close_winner = i.away_team
                close_loser = i.home_team

        if abs(i.away_score - i.home_score) > biggest_blowout:
            biggest_blowout = abs(i.away_score - i.home_score)
            if i.away_score - i.home_score < 0:
                ownerer_team = i.home_team
                blown_out_team = i.away_team
            else:
                ownerer_team = i.away_team
                blown_out_team = i.home_team
        
<<<<<<< HEAD
    while z <= len(league.teams[0].scores):
        matchups = league.box_scores(week=z)
        for i in matchups:
            best_score_home = optimal_lineup_score(i.home_lineup, starter_counts)
            score_diff_totals[i.home_team] += best_score_home[2]
            score_pct = round(best_score_home[3],6)
            if 95.00 <= score_pct < 99.00:
                high_score_pcts[i.home_team][0] +=1
            elif 99.00 <= score_pct < 100.00:
                high_score_pcts[i.home_team][1] += 1
            elif score_pct == 100.00:
                high_score_pcts[i.home_team][2] += 1

            if (i.away_team != 0):
                best_score_away = optimal_lineup_score(i.away_lineup, starter_counts)
                score_diff_totals[i.away_team] += best_score_away[2]
                score_pct = round(best_score_away[3],6)
                if 95.00 <= score_pct < 99.00:
                    high_score_pcts[i.away_team][0] += 1
                elif 99.00 <= score_pct < 100.00:
                    high_score_pcts[i.away_team][1] += 1
                elif score_pct == 100.00:
                    high_score_pcts[i.away_team][2] += 1
            
            for p in i.home_lineup:
                if p.slot_position != 'BE' and p.slot_position != 'IR' and p.position != 'D/ST' and p.projected_points > 0:
                    score_diff = (p.points - p.projected_points)/p.projected_points
                    proj_diff = p.points - p.projected_points
                    if (score_diff > mvp_score_diff) or (score_diff == mvp_score_diff and proj_diff > mvp_proj):
                        if p.projected_points > 0.1:
                            mvp_score_diff = score_diff
                            mvp_proj = proj_diff
                            mvp_score = '%.2f points (%.2f proj, %.2f diff ratio)' % (p.points, p.projected_points, score_diff)
                            mvp = p.position + ' ' + p.name
                            mvp_team = i.home_team
                            mvp_week = z
                    elif (score_diff < lvp_score_diff) or (score_diff == lvp_score_diff and proj_diff < lvp_proj):
                        if p.position != 'K':
                            lvp_score_diff = score_diff
                            lvp_proj = proj_diff
                            lvp_score = '%.2f points (%.2f proj, %.2f diff ratio)' % (p.points, p.projected_points, score_diff)
                            lvp = p.position + ' ' + p.name
                            lvp_team = i.home_team
                            lvp_week = z

            for p in i.away_lineup:
                if p.slot_position != 'BE' and p.slot_position != 'IR' and p.position != 'D/ST' and p.projected_points > 0:
                    score_diff = (p.points - p.projected_points)/p.projected_points
                    proj_diff = p.points - p.projected_points
                    if (score_diff > mvp_score_diff) or (score_diff == mvp_score_diff and proj_diff > mvp_proj):
                        if p.projected_points > 0.1:
                            mvp_score_diff = score_diff
                            mvp_proj = proj_diff
                            mvp_score = '%.2f points (%.2f proj, %.2f diff ratio)' % (p.points, p.projected_points, score_diff)
                            mvp = p.position + ' ' + p.name
                            mvp_team = i.away_team
                            mvp_week = z
                    elif (score_diff < lvp_score_diff) or (score_diff == lvp_score_diff and proj_diff < lvp_proj):
                        if p.position != 'K':
                            lvp_score_diff = score_diff
                            lvp_proj = proj_diff
                            lvp_score = '%.2f points (%.2f proj, %.2f diff ratio)' % (p.points, p.projected_points, score_diff)
                            lvp = p.position + ' ' + p.name
                            lvp_team = i.away_team
                            lvp_week = z
        z = z+1

    best_score_diff = [value for key, value in sorted(score_diff_totals.items(), key=lambda item: item[1])[:1:]][0]
    best_score_team = [key for key, value in sorted(score_diff_totals.items(), key=lambda item: item[1])[:1:]][0]

    most_high_pcts = 0
    most_high_team = -1
    high_pct_points = 0
    high_pct_str = ''
    for team in high_score_pcts:
        high_pcts = high_score_pcts[team][0] + high_score_pcts[team][1] + high_score_pcts[team][2]
        if high_pcts >= most_high_pcts:
            pct_points = (high_score_pcts[team][0] * 1) + (high_score_pcts[team][1] * 2) + (high_score_pcts[team][2] * 3)
            if (high_pcts > most_high_pcts) or (high_pcts == most_high_pcts and pct_points > high_pct_points):
                most_high_pcts = high_pcts
                high_pct_points = pct_points
                most_high_team = team
                high_pct_str = ('%d weeks' % high_pcts)
                if high_score_pcts[team][2] > 0:
                    high_pct_str += (' (%d 100%% weeks)' % high_score_pcts[team][2])

    moves_str = ['🔀 `Most Moves:` %s \n- **%s** with %s' % (emotes[moves_team.team_id], moves_team.team_name, moves_score)]
    score_str = ['👑 `Highest Score:` %s \n- **%s** with %.2f points on Week %d' % (emotes[score_team.team_id], score_team.team_name, high_score, score_week)]
    bsd_str = ['🪑 `Best Benching:` %s \n- **%s** only left %.2f possible points on the bench' % (emotes[best_score_team.team_id], best_score_team.team_name, best_score_diff)]
    hpt_str = ['🎯 `Most Efficient:` %s \n- **%s** scored >95%% of their best possible score on %s' % (emotes[most_high_team.team_id], most_high_team.team_name, high_pct_str)]
    mvp_str = ['🌟 `Best Performance:` %s \n- %s, Week %d, **%s** with %s' % (emotes[mvp_team.team_id], mvp, mvp_week, mvp_team.team_abbrev, mvp_score)]
    lvp_str = ['💩 `Worst Performance:` %s \n- %s, Week %d, **%s** with %s' % (emotes[lvp_team.team_id], lvp, lvp_week, lvp_team.team_abbrev, lvp_score)]
    smvp_str = ['👍 `Season Fuckass:` %s \n- %s, **%s** with %s' % (emotes[smvp_team.team_id], smvp, smvp_team.team_abbrev, smvp_score)]
    slvp_str = ['👎 `Season Suckass:` %s \n- %s, **%s** with %s' % (emotes[slvp_team.team_id], slvp, slvp_team.team_abbrev, slvp_score)]
 
    text = ['__**End of Season Awards:**__ '] + moves_str + score_str + bsd_str + hpt_str + mvp_str + lvp_str + smvp_str + slvp_str + ['']
=======
        if emotes[1]:
            close_emotes = '%s> %s' % (emotes[close_winner.team_id], emotes[close_loser.team_id])
            blowout_emotes = '%s< %s' % (emotes[blown_out_team.team_id], emotes[ownerer_team.team_id])
        

    high_score_str = ['👑 `Highest score:` %s \n- **%s** with %.2f points' % (emotes[high_team.team_id], high_team.team_name, high_score)]
    low_score_str = ['💩 `Lowest score:` %s \n- **%s** with %.2f points' % (emotes[low_team.team_id], low_team.team_name, low_score)]
    close_score_str = ['🧊 `Closest Win:` %s \n- **%s** barely beat **%s** by a margin of %.2f' % (close_emotes, close_winner.team_name, close_loser.team_name, closest_score)]
    blowout_str = ['💥 `Biggest Loss:` %s \n- **%s** got blown out by **%s** by a margin of %.2f' % (blowout_emotes, blown_out_team.team_name, ownerer_team.team_name, biggest_blowout)]

    text = ['__**Trophies of the week:**__ '] + high_score_str + low_score_str + close_score_str + blowout_str

    if extra_trophies == True:
        text += get_achievers_trophy(league, low_team.team_id, high_team.team_id, week) + get_lucky_trophy(league, week) + get_mvp_trophies(league, week) + ['']
    else:
        text += ['']

    if random_phrase == True:
        text += util.get_random_phrase()
>>>>>>> aa72cb0a

    return '\n'.join(text)<|MERGE_RESOLUTION|>--- conflicted
+++ resolved
@@ -189,17 +189,11 @@
     if not monitor:
         return ('')
     
-<<<<<<< HEAD
     if div == 2:
         text = ['__**Players to Monitor:**__ '] + monitor
     else:
         text = [' '] + monitor
 
-=======
-    text = ['__**Players to Monitor:**__ '] + monitor
-    if random_phrase == True:
-        text += util.get_random_phrase()
->>>>>>> aa72cb0a
     
     return '\n'.join(text)
 
@@ -406,10 +400,6 @@
     """
 
     emotes = env_vars.split_emotes(league)
-<<<<<<< HEAD
-=======
-    # Gets current closest scores (10.999 points or closer)
->>>>>>> aa72cb0a
     box_scores = league.box_scores(week=week)
     score = []
 
@@ -1024,41 +1014,11 @@
                     lvp = p.position + ' ' + p.name
                     lvp_team = i.away_team
 
-<<<<<<< HEAD
-
-    high_score_str = ['👑 `Highest score:` %s \n- **%s** with %.2f points' % (emotes[high_team.team_id], high_team.team_name, high_score)]
-    low_score_str = ['💩 `Lowest score:` %s \n- **%s** with %.2f points' % (emotes[low_team.team_id], low_team.team_name, low_score)]
-    close_score_str = ['🧊 `Closest Win:` %s > %s \n- **%s** barely beat **%s** by a margin of %.2f' % (emotes[close_winner.team_id], emotes[close_loser.team_id], close_winner.team_name, close_loser.team_name, closest_score)]
-    blowout_str = ['💥 `Biggest Loss:` %s < %s \n- **%s** got blown out by **%s** by a margin of %.2f' % (emotes[blown_out_team.team_id], emotes[ownerer_team.team_id], blown_out_team.team_name, ownerer_team.team_name, biggest_blowout)]
-    over_str = ['📈 `Overachiever:` %s \n- **%s** with %.2f points more than their projection' % (emotes[over_team.team_id], over_team.team_name, over_diff)]
-    under_str = ['📉 `Underachiever:` %s \n- **%s** with %.2f points less than their projection' % (emotes[under_team.team_id], under_team.team_name, abs(under_diff))]
     mvp_str = ['👍 `Mr. Fuckass:` %s \n- %s, **%s** with %s' % (emotes[mvp_team.team_id], mvp, mvp_team.team_abbrev, mvp_score)]
     lvp_str = ['👎 `Mr. Suckass:` %s \n- %s, **%s** with %s' % (emotes[lvp_team.team_id], lvp, lvp_team.team_abbrev, lvp_score)]
-
-    text = [' '] + ['__**Trophies of the week:**__ '] + high_score_str + low_score_str + close_score_str + blowout_str
-
-    if extra_trophies == True:
-        if over_diff > 0 and high_team.team_name != over_team.team_name:
-            text += over_str
-        if under_diff < 0 and low_team.team_name != under_team.team_name:
-            text += under_str
-        text += mvp_str + lvp_str + get_lucky_trophy(league, week) + ['']
-    else:
-        text += ['']
-
-    if random_phrase == True:
-        text += utils.get_random_phrase()
-
-    return '\n'.join(text)
-
-def season_trophies(league, extra_trophies):
-=======
-    mvp_str = ['👍 `Week MVP:` %s \n- %s, **%s** with %s' % (emotes[mvp_team.team_id], mvp, mvp_team.team_abbrev, mvp_score)]
-    lvp_str = ['👎 `Week LVP:` %s \n- %s, **%s** with %s' % (emotes[lvp_team.team_id], lvp, lvp_team.team_abbrev, lvp_score)]
     return (mvp_str + lvp_str)
 
 def get_trophies(league, extra_trophies, week=None):
->>>>>>> aa72cb0a
     """
     Returns trophies for the highest score, lowest score, closest score, and biggest win.
 
@@ -1129,104 +1089,6 @@
                 ownerer_team = i.away_team
                 blown_out_team = i.home_team
         
-<<<<<<< HEAD
-    while z <= len(league.teams[0].scores):
-        matchups = league.box_scores(week=z)
-        for i in matchups:
-            best_score_home = optimal_lineup_score(i.home_lineup, starter_counts)
-            score_diff_totals[i.home_team] += best_score_home[2]
-            score_pct = round(best_score_home[3],6)
-            if 95.00 <= score_pct < 99.00:
-                high_score_pcts[i.home_team][0] +=1
-            elif 99.00 <= score_pct < 100.00:
-                high_score_pcts[i.home_team][1] += 1
-            elif score_pct == 100.00:
-                high_score_pcts[i.home_team][2] += 1
-
-            if (i.away_team != 0):
-                best_score_away = optimal_lineup_score(i.away_lineup, starter_counts)
-                score_diff_totals[i.away_team] += best_score_away[2]
-                score_pct = round(best_score_away[3],6)
-                if 95.00 <= score_pct < 99.00:
-                    high_score_pcts[i.away_team][0] += 1
-                elif 99.00 <= score_pct < 100.00:
-                    high_score_pcts[i.away_team][1] += 1
-                elif score_pct == 100.00:
-                    high_score_pcts[i.away_team][2] += 1
-            
-            for p in i.home_lineup:
-                if p.slot_position != 'BE' and p.slot_position != 'IR' and p.position != 'D/ST' and p.projected_points > 0:
-                    score_diff = (p.points - p.projected_points)/p.projected_points
-                    proj_diff = p.points - p.projected_points
-                    if (score_diff > mvp_score_diff) or (score_diff == mvp_score_diff and proj_diff > mvp_proj):
-                        if p.projected_points > 0.1:
-                            mvp_score_diff = score_diff
-                            mvp_proj = proj_diff
-                            mvp_score = '%.2f points (%.2f proj, %.2f diff ratio)' % (p.points, p.projected_points, score_diff)
-                            mvp = p.position + ' ' + p.name
-                            mvp_team = i.home_team
-                            mvp_week = z
-                    elif (score_diff < lvp_score_diff) or (score_diff == lvp_score_diff and proj_diff < lvp_proj):
-                        if p.position != 'K':
-                            lvp_score_diff = score_diff
-                            lvp_proj = proj_diff
-                            lvp_score = '%.2f points (%.2f proj, %.2f diff ratio)' % (p.points, p.projected_points, score_diff)
-                            lvp = p.position + ' ' + p.name
-                            lvp_team = i.home_team
-                            lvp_week = z
-
-            for p in i.away_lineup:
-                if p.slot_position != 'BE' and p.slot_position != 'IR' and p.position != 'D/ST' and p.projected_points > 0:
-                    score_diff = (p.points - p.projected_points)/p.projected_points
-                    proj_diff = p.points - p.projected_points
-                    if (score_diff > mvp_score_diff) or (score_diff == mvp_score_diff and proj_diff > mvp_proj):
-                        if p.projected_points > 0.1:
-                            mvp_score_diff = score_diff
-                            mvp_proj = proj_diff
-                            mvp_score = '%.2f points (%.2f proj, %.2f diff ratio)' % (p.points, p.projected_points, score_diff)
-                            mvp = p.position + ' ' + p.name
-                            mvp_team = i.away_team
-                            mvp_week = z
-                    elif (score_diff < lvp_score_diff) or (score_diff == lvp_score_diff and proj_diff < lvp_proj):
-                        if p.position != 'K':
-                            lvp_score_diff = score_diff
-                            lvp_proj = proj_diff
-                            lvp_score = '%.2f points (%.2f proj, %.2f diff ratio)' % (p.points, p.projected_points, score_diff)
-                            lvp = p.position + ' ' + p.name
-                            lvp_team = i.away_team
-                            lvp_week = z
-        z = z+1
-
-    best_score_diff = [value for key, value in sorted(score_diff_totals.items(), key=lambda item: item[1])[:1:]][0]
-    best_score_team = [key for key, value in sorted(score_diff_totals.items(), key=lambda item: item[1])[:1:]][0]
-
-    most_high_pcts = 0
-    most_high_team = -1
-    high_pct_points = 0
-    high_pct_str = ''
-    for team in high_score_pcts:
-        high_pcts = high_score_pcts[team][0] + high_score_pcts[team][1] + high_score_pcts[team][2]
-        if high_pcts >= most_high_pcts:
-            pct_points = (high_score_pcts[team][0] * 1) + (high_score_pcts[team][1] * 2) + (high_score_pcts[team][2] * 3)
-            if (high_pcts > most_high_pcts) or (high_pcts == most_high_pcts and pct_points > high_pct_points):
-                most_high_pcts = high_pcts
-                high_pct_points = pct_points
-                most_high_team = team
-                high_pct_str = ('%d weeks' % high_pcts)
-                if high_score_pcts[team][2] > 0:
-                    high_pct_str += (' (%d 100%% weeks)' % high_score_pcts[team][2])
-
-    moves_str = ['🔀 `Most Moves:` %s \n- **%s** with %s' % (emotes[moves_team.team_id], moves_team.team_name, moves_score)]
-    score_str = ['👑 `Highest Score:` %s \n- **%s** with %.2f points on Week %d' % (emotes[score_team.team_id], score_team.team_name, high_score, score_week)]
-    bsd_str = ['🪑 `Best Benching:` %s \n- **%s** only left %.2f possible points on the bench' % (emotes[best_score_team.team_id], best_score_team.team_name, best_score_diff)]
-    hpt_str = ['🎯 `Most Efficient:` %s \n- **%s** scored >95%% of their best possible score on %s' % (emotes[most_high_team.team_id], most_high_team.team_name, high_pct_str)]
-    mvp_str = ['🌟 `Best Performance:` %s \n- %s, Week %d, **%s** with %s' % (emotes[mvp_team.team_id], mvp, mvp_week, mvp_team.team_abbrev, mvp_score)]
-    lvp_str = ['💩 `Worst Performance:` %s \n- %s, Week %d, **%s** with %s' % (emotes[lvp_team.team_id], lvp, lvp_week, lvp_team.team_abbrev, lvp_score)]
-    smvp_str = ['👍 `Season Fuckass:` %s \n- %s, **%s** with %s' % (emotes[smvp_team.team_id], smvp, smvp_team.team_abbrev, smvp_score)]
-    slvp_str = ['👎 `Season Suckass:` %s \n- %s, **%s** with %s' % (emotes[slvp_team.team_id], slvp, slvp_team.team_abbrev, slvp_score)]
- 
-    text = ['__**End of Season Awards:**__ '] + moves_str + score_str + bsd_str + hpt_str + mvp_str + lvp_str + smvp_str + slvp_str + ['']
-=======
         if emotes[1]:
             close_emotes = '%s> %s' % (emotes[close_winner.team_id], emotes[close_loser.team_id])
             blowout_emotes = '%s< %s' % (emotes[blown_out_team.team_id], emotes[ownerer_team.team_id])
@@ -1246,6 +1108,5 @@
 
     if random_phrase == True:
         text += util.get_random_phrase()
->>>>>>> aa72cb0a
 
     return '\n'.join(text)