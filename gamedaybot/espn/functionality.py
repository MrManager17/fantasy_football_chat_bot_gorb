--- conflicted
+++ resolved
@@ -460,11 +460,7 @@
 
     if not report:
         report += ['No waiver transactions']
-<<<<<<< HEAD
-
-=======
-        
->>>>>>> 045ee9d4
+
     text = ['__**Waiver Report %s:**__' % today] + report + ['']
 
     if random_phrase == True:
@@ -593,7 +589,6 @@
     # Get the current week -1 to get the last week's box scores
     week = league.current_week - 1
     # Get the box scores for the specified week
-<<<<<<< HEAD
     box_scores = league.box_scores(week=week)
     # Initialize a dictionary to store the home team's starters and their positions
     h_starters = {}
@@ -636,49 +631,6 @@
     """
     Given a list of flex positions, a dictionary of player pool, and a number of players to return,
     this function returns the best flex players from the player pool.
-=======
-    box_scores = league.box_scores(week=week)
-    # Initialize a dictionary to store the home team's starters and their positions
-    h_starters = {}
-    # Initialize a variable to keep track of the number of home team starters
-    h_starter_count = 0
-    # Initialize a dictionary to store the away team's starters and their positions
-    a_starters = {}
-    # Initialize a variable to keep track of the number of away team starters
-    a_starter_count = 0
-    # Iterate through each game in the box scores
-    for i in box_scores:
-        # Iterate through each player in the home team's lineup
-        for player in i.home_lineup:
-            # Check if the player is a starter (not on the bench or injured)
-            if (player.slot_position != 'BE' and player.slot_position != 'IR'):
-                # Increment the number of home team starters
-                h_starter_count += 1
-                try:
-                    # Try to increment the count for this position in the h_starters dictionary
-                    h_starters[player.slot_position] = h_starters[player.slot_position] + 1
-                except KeyError:
-                    # If the position is not in the dictionary yet, add it and set the count to 1
-                    h_starters[player.slot_position] = 1
-        # in the rare case when someone has an empty slot we need to check the other team as well
-        for player in i.away_lineup:
-            if (player.slot_position != 'BE' and player.slot_position != 'IR'):
-                a_starter_count += 1
-                try:
-                    a_starters[player.slot_position] = a_starters[player.slot_position] + 1
-                except KeyError:
-                    a_starters[player.slot_position] = 1
-
-        if a_starter_count > h_starter_count:
-            return a_starters
-        else:
-            return h_starters
-
-
-def best_flex(flexes, player_pool, num):
-    """
-    Given a list of flex positions, a dictionary of player pool, and a number of players to return,
-    this function returns the best flex players from the player pool.
 
     Parameters
     ----------
@@ -803,159 +755,6 @@
 
     Returns
     -------
-    str 
-        A string representing the full report of the optimal team scores.
-    """
-
-    emotes = env_vars.split_emotes(league)
-    if not week:
-        week = league.current_week - 1
-    box_scores = league.box_scores(week=week)
-    results = []
-    best_scores = {}
-    starter_counts = get_starter_counts(league)
-
-    for i in box_scores:
-        if i.home_team != 0:
-            best_scores[i.home_team] = optimal_lineup_score(i.home_lineup, starter_counts)
-        if i.away_team != 0:
-            best_scores[i.away_team] = optimal_lineup_score(i.away_lineup, starter_counts)
->>>>>>> 045ee9d4
-
-    Parameters
-    ----------
-    flexes : list
-        a list of strings representing the flex positions
-    player_pool : dict
-        a dictionary with keys as position and values as a dictionary with player name as key and value as score
-    num : int
-        number of players to return from the player pool
-
-<<<<<<< HEAD
-    Returns
-    ----------
-    best : dict
-        a dictionary containing the best flex players from the player pool
-    player_pool : dict
-        the updated player pool after removing the best flex players
-    """
-=======
-    i = 1
-    for score in best_scores:
-        s = ['%2d: %s `%4s: %6.2f (%6.2f - %.2f%%)`' %
-                (i,  emotes[score.team_id], score.team_abbrev, best_scores[score][0],
-                best_scores[score][1], best_scores[score][3])]
-        results += s
-        i += 1
->>>>>>> 045ee9d4
-
-    pool = {}
-    # iterate through each flex position
-    for flex_position in flexes:
-        # add players from flex position to the pool
-        try:
-            pool = pool | player_pool[flex_position]
-        except KeyError:
-            pass
-    # sort the pool by score in descending order
-    pool = {k: v for k, v in sorted(pool.items(), key=lambda item: item[1], reverse=True)}
-    # get the top num players from the pool
-    best = dict(list(pool.items())[:num])
-    # remove the best flex players from the player pool
-    for pos in player_pool:
-        for p in best:
-            if p in player_pool[pos]:
-                player_pool[pos].pop(p)
-    return best, player_pool
-
-
-def optimal_lineup_score(lineup, starter_counts):
-    """
-    This function returns the optimal lineup score based on the provided lineup and starter counts.
-
-    Parameters
-    ----------
-    lineup : list
-        A list of player objects for which the optimal lineup score is being generated
-    starter_counts : dict
-        A dictionary containing the number of starters for each position
-
-<<<<<<< HEAD
-    Returns
-    -------
-    tuple
-        A tuple containing the optimal lineup score, the provided lineup score, the difference between the two scores,
-        and the percentage of the provided lineup's score compared to the optimal lineup's score.
-    """
-
-    best_lineup = {}
-    position_players = {}
-
-    # get all players and points
-    score = 0
-    for player in lineup:
-        try:
-            position_players[player.position][player.name] = player.points
-        except KeyError:
-            position_players[player.position] = {}
-            position_players[player.position][player.name] = player.points
-        if player.slot_position not in ['BE', 'IR']:
-            score += player.points
-
-    # sort players by position for points
-    for position in starter_counts:
-        try:
-            position_players[position] = {k: v for k, v in sorted(
-                position_players[position].items(), key=lambda item: item[1], reverse=True)}
-            best_lineup[position] = dict(list(position_players[position].items())[:starter_counts[position]])
-            position_players[position] = dict(list(position_players[position].items())[starter_counts[position]:])
-        except KeyError:
-            best_lineup[position] = {}
-
-    # flexes. need to figure out best in other single positions first
-    for position in starter_counts:
-        # flex
-        if 'D/ST' not in position and '/' in position:
-            flex = position.split('/')
-            result = best_flex(flex, position_players, starter_counts[position])
-            best_lineup[position] = result[0]
-            position_players = result[1]
-
-    # Offensive Player. need to figure out best in other positions first
-    if 'OP' in starter_counts:
-        flex = ['RB', 'WR', 'TE', 'QB']
-        result = best_flex(flex, position_players, starter_counts['OP'])
-        best_lineup['OP'] = result[0]
-        position_players = result[1]
-
-    # Defensive Player. need to figure out best in other positions first
-    if 'DP' in starter_counts:
-        flex = ['DT', 'DE', 'LB', 'CB', 'S']
-        result = best_flex(flex, position_players, starter_counts['DP'])
-        best_lineup['DP'] = result[0]
-        position_players = result[1]
-
-    best_score = 0
-    for position in best_lineup:
-        best_score += sum(best_lineup[position].values())
-
-    score_pct = (score / best_score) * 100
-    return (best_score, score, best_score - score, score_pct)
-
-
-def optimal_team_scores(league, week=None):
-    """
-    This function returns the optimal team scores or managers.
-
-    Parameters
-    ----------
-    league : object
-        The league object for which the optimal team scores are being generated
-    week : int, optional
-        The week for which the optimal team scores are to be returned (default is the previous week)
-
-    Returns
-    -------
     str or tuple
         If full_report is True, a string representing the full report of the optimal team scores.
         If full_report is False, a tuple containing the best and worst manager strings.
@@ -1001,10 +800,6 @@
 
     text = ['__**Best Possible Scores:**__  (Actual - % of optimal)'] + results + [' ']
     return '\n'.join(text)
-=======
-
-    text = ['__**Best Possible Scores:**__  (Actual - % of optimal)'] + results + [' ']
-    return '\n'.join(text)
 
 
 def get_trophies(league, extra_trophies, week=None):
@@ -1017,33 +812,12 @@
         The league object for which the trophies are to be returned
     week : int, optional
         The week for which the trophies are to be returned (default is current week)
->>>>>>> 045ee9d4
 
     Returns
     -------
     str
         A string representing the trophies
     """
-
-<<<<<<< HEAD
-def get_trophies(league, extra_trophies, week=None):
-    """
-    Returns trophies for the highest score, lowest score, closest score, and biggest win.
-
-    Parameters
-    ----------
-    league : object
-        The league object for which the trophies are to be returned
-    week : int, optional
-        The week for which the trophies are to be returned (default is current week)
-
-    Returns
-    -------
-    str
-        A string representing the trophies
-    """
-=======
->>>>>>> 045ee9d4
     emotes = env_vars.split_emotes(league)
     matchups = league.box_scores(week=week)
 
