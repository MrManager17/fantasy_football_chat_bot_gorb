--- conflicted
+++ resolved
@@ -799,12 +799,7 @@
         return ('')
 
 
-<<<<<<< HEAD
-    text = [''] + ['__**Best Possible Scores:**__  [Actual - % of optimal]'] + results + [' ']
-
-=======
     text = [''] + ['__**Best Possible Scores:**__  [Actual - % of optimal]'] + results + ['']
->>>>>>> 4fe899b0
     return '\n'.join(text)
 
 
@@ -1184,13 +1179,8 @@
     hpt_str = ['🎯 `Most Efficient:` %s \n- **%s** scored >95%% of their best possible score on %d weeks' % (emotes[most_high_team.team_id], most_high_team.team_name, most_high_pcts)]
     mvp_str = ['🌟 `Best Performance:` %s \n- %s, Week %d, **%s** with %s' % (emotes[mvp_team.team_id], mvp, mvp_week, mvp_team.team_abbrev, mvp_score)]
     lvp_str = ['💩 `Worst Performance:` %s \n- %s, Week %d, **%s** with %s' % (emotes[lvp_team.team_id], lvp, lvp_week, lvp_team.team_abbrev, lvp_score)]
-<<<<<<< HEAD
     smvp_str = ['👍 `Season Fuckass:` %s \n- %s, **%s** with %s' % (emotes[smvp_team.team_id], smvp, smvp_team.team_abbrev, smvp_score)]
     slvp_str = ['👎 `Season Suckass:` %s \n- %s, **%s** with %s' % (emotes[slvp_team.team_id], slvp, slvp_team.team_abbrev, slvp_score)]
-=======
-    smvp_str = ['👍 `Season MVP:` %s \n- %s, **%s** with %s' % (emotes[smvp_team.team_id], smvp, smvp_team.team_abbrev, smvp_score)]
-    slvp_str = ['👎 `Season LVP:` %s \n- %s, **%s** with %s' % (emotes[slvp_team.team_id], slvp, slvp_team.team_abbrev, slvp_score)]
->>>>>>> 4fe899b0
  
     text = ['__**End of Season Awards:**__ '] + moves_str + score_str + bsd_str + hpt_str + mvp_str + lvp_str + smvp_str + slvp_str + ['']
 
