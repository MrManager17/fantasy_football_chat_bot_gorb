import os
<<<<<<< HEAD
import gamedaybot.utils.util as util
=======
import gamedaybot.espn.functionality as espn
import gamedaybot.utils.util as utils
>>>>>>> 730c016c


def get_env_vars():
    data = {}
    try:
        ff_start_date = os.environ["START_DATE"]
    except KeyError:
        ff_start_date = '2024-09-05'

    data['ff_start_date'] = ff_start_date

    try:
        ff_end_date = os.environ["END_DATE"]
    except KeyError:
        ff_end_date = '2025-01-05'

    data['ff_end_date'] = ff_end_date

    try:
        my_timezone = os.environ["TIMEZONE"]
    except KeyError:
        my_timezone = 'America/New_York'

    data['my_timezone'] = my_timezone

    try:
        daily_waiver = util.str_to_bool(os.environ["DAILY_WAIVER"])
    except KeyError:
        daily_waiver = False

    data['daily_waiver'] = daily_waiver

    try:
        monitor_report = util.str_to_bool(os.environ["MONITOR_REPORT"])
    except KeyError:
        monitor_report = True

    data['monitor_report'] = monitor_report

    str_limit = 40000  # slack char limit

    try:
        bot_id = os.environ["BOT_ID"]
        str_limit = 1000
    except KeyError:
        bot_id = 1

    try:
        slack_webhook_url = os.environ["SLACK_WEBHOOK_URL"]
    except KeyError:
        slack_webhook_url = 1

    try:
        discord_webhook_url = os.environ["DISCORD_WEBHOOK_URL"]
        str_limit = 3000
    except KeyError:
        discord_webhook_url = 1

    if (len(str(bot_id)) <= 1 and
        len(str(slack_webhook_url)) <= 1 and
            len(str(discord_webhook_url)) <= 1):
        # Ensure that there's info for at least one messaging platform,
        # use length of str in case of blank but non null env variable
        raise Exception("No messaging platform info provided. Be sure one of BOT_ID, SLACK_WEBHOOK_URL, or DISCORD_WEBHOOK_URL env variables are set")

    data['str_limit'] = str_limit
    data['bot_id'] = bot_id
    data['slack_webhook_url'] = slack_webhook_url
    data['discord_webhook_url'] = discord_webhook_url

    data['league_id'] = os.environ["LEAGUE_ID"]

    try:
        year = int(os.environ["LEAGUE_YEAR"])
    except KeyError:
        year = 2024

    data['year'] = year

    try:
        swid = os.environ["SWID"]
    except KeyError:
        swid = '{1}'

    if swid.find("{", 0) == -1:
        swid = "{" + swid
    if swid.find("}", -1) == -1:
        swid = swid + "}"

    data['swid'] = swid

    try:
        espn_s2 = os.environ["ESPN_S2"]
    except KeyError:
        espn_s2 = '1'

    data['espn_s2'] = espn_s2

    try:
        test = util.str_to_bool(os.environ["TEST"])
    except KeyError:
        test = False

    data['test'] = test

    try:
        top_half_scoring = util.str_to_bool(os.environ["TOP_HALF_SCORING"])
    except KeyError:
        top_half_scoring = False

    data['top_half_scoring'] = top_half_scoring

    data['random_phrase'] = get_random_phrase()

    try:
        waiver_report = util.str_to_bool(os.environ["WAIVER_REPORT"])
    except KeyError:
        waiver_report = False

    data['waiver_report'] = waiver_report

    try:
        extra_trophies = util.str_to_bool(os.environ["EXTRA_TROPHIES"])
    except KeyError:
        extra_trophies = False

    data['extra_trophies'] = extra_trophies

    try:
        score_warn = int(os.environ["SCORE_WARNING"])
    except KeyError:
        score_warn = 0

    data['score_warn'] = score_warn

    try:
        data['init_msg'] = os.environ["INIT_MSG"]
    except KeyError:
        # do nothing here, empty init message
        pass

    return data


def get_random_phrase():
    random_phrase = False
    try:
        random_phrase = util.str_to_bool(os.environ["RANDOM_PHRASE"])
    except KeyError:
        random_phrase = False

    return random_phrase


def split_emotes(league):
    emotes = ['']
    try:
        emotes += os.environ["EMOTES"].split(',')
    except KeyError:
        emotes += [''] * league.teams[-1].team_id

    return emotes


def split_users(league):
    users = ['']
    try:
        users += os.environ["USERS"].split(',')
    except KeyError:
        users += [''] * league.teams[-1].team_id

    return users<|MERGE_RESOLUTION|>--- conflicted
+++ resolved
@@ -1,10 +1,6 @@
 import os
-<<<<<<< HEAD
-import gamedaybot.utils.util as util
-=======
 import gamedaybot.espn.functionality as espn
 import gamedaybot.utils.util as utils
->>>>>>> 730c016c
 
 
 def get_env_vars():
