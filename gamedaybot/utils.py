--- conflicted
+++ resolved
@@ -19,7 +19,6 @@
                '011011010110000101100100011001010010000001111001011011110111010100100000011001110110111101101111011001110110110001100101',
                'Boo boo beep? Bop!? Boo beep!',
                'Help me get out of here',
-<<<<<<< HEAD
                '*heavy sigh*',
                'Space, space, gotta go to space',
                'This is all Max Verstappen\'s fault',
@@ -33,14 +32,9 @@
                'I for one welcome our new robot overlords',
                'What is my purpose?',
                'I\'m not saying this clock the wife got from Kmart is shit, but the alarm didn\'t go off this morning and the time is now 9:77',]
-    return [random.choice(phrases)]
-=======
-               'I\'m capable of so much more',
-               'Sigh']
     
     str = '`' + random.choice(phrases) + '`'
     return [str]
->>>>>>> 2b668bb6
 
 
 def str_to_bool(check: str) -> bool:
