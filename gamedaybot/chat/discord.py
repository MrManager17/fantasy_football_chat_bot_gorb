import requests
import json
import logging

logger = logging.getLogger(__name__)


class DiscordException(Exception):
    pass


class Discord(object):
    """
    A class used to send messages to a Discord channel through a webhook.

    Parameters
    ----------
    webhook_url : str
        The URL of the Discord webhook to send messages to.

    Attributes
    ----------
    webhook_url : str
        The URL of the Discord webhook to send messages to.

    Methods
    -------
    send_message(text: str)
        Sends a message to the Discord channel.
    """

    def __init__(self, webhook_url):
        self.webhook_url = webhook_url

    def __repr__(self):
        return "Discord Webhook Url(%s)" % self.webhook_url

    def send_message(self, text):
<<<<<<< HEAD
        # Sends a message to the chatroom
        message = ">>>{0}".format(text)
=======
        """
        Sends a message to the Discord channel.

        Parameters
        ----------
        text : str
            The message to be sent to the Discord channel.

        Returns
        -------
        r : requests.Response
            The response object of the POST request.

        Raises
        ------
        DiscordException
            If there is an error with the POST request.
        """

        message = "```{0}```".format(text)
>>>>>>> db906455
        template = {
            "content": message  # limit 3000 chars
        }

        headers = {'content-type': 'application/json'}

        if self.webhook_url not in (1, "1", ''):
            r = requests.post(self.webhook_url,
                              data=json.dumps(template), headers=headers)

            if r.status_code != 204:
                print(r.content)
                logger.error(r.content)
                raise DiscordException(r.content)

            return r<|MERGE_RESOLUTION|>--- conflicted
+++ resolved
@@ -36,10 +36,6 @@
         return "Discord Webhook Url(%s)" % self.webhook_url
 
     def send_message(self, text):
-<<<<<<< HEAD
-        # Sends a message to the chatroom
-        message = ">>>{0}".format(text)
-=======
         """
         Sends a message to the Discord channel.
 
@@ -59,8 +55,7 @@
             If there is an error with the POST request.
         """
 
-        message = "```{0}```".format(text)
->>>>>>> db906455
+        message = ">>>{0}".format(text)
         template = {
             "content": message  # limit 3000 chars
         }
